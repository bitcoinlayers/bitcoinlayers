--- conflicted
+++ resolved
@@ -1,167 +1,84 @@
-<<<<<<< HEAD
-// riskColors.tsx
-export const getRiskColorText = (riskFactor: string) => {
-    switch (riskFactor) {
-        case "Low":
-            return "var(--color-risk-low-text)";
-        case "Medium":
-            return "var(--color-risk-medium-text)";
-        case "High":
-            return "var(--color-risk-high-text)";
-        case "Very High":
-            return "var(--color-risk-critical-text)";
-        case "Critical":
-            return "var(--color-risk-critical-text)";
-        case "Under Review":
-            return "var(--color-risk-unverified-text)";
-        case "Unverified":
-            return "var(--color-risk-unverified-text)";
-        default:
-            return "var(--color-text-secondary)";
-    }
-};
-
-export const getRiskColorIcon = (riskFactor: string) => {
-    switch (riskFactor) {
-        case "Low":
-            return "var(--color-risk-low-icon)";
-        case "Medium":
-            return "var(--color-risk-medium-icon)";
-        case "High":
-            return "var(--color-risk-high-icon)";
-        case "Very High":
-            return "var(--color-risk-critical-icon)";
-        case "Critical":
-            return "var(--color-risk-critical-icon)";
-        case "Under Review":
-            return "var(--color-risk-unverified-icon)";
-        case "Unverified":
-            return "var(--color-risk-unverified-icon)";
-        default:
-            return "var(--color-icon-secondary)";
-    }
-};
-
-export const getRiskColorBackground = (riskFactor: string) => {
-    switch (riskFactor) {
-        case "Low":
-            return "var(--color-risk-low-bg)";
-        case "Medium":
-            return "var(--color-risk-medium-bg)";
-        case "High":
-            return "var(--color-risk-high-bg)";
-        case "Very High":
-            return "var(--color-risk-critical-bg)";
-        case "Critical":
-            return "var(--color-risk-critical-bg)";
-        case "Under Review":
-            return "var(--color-risk-unverified-bg)";
-        case "Unverified":
-            return "var(--color-risk-unverified-bg)";
-        default:
-            return "#abadb1";
-    }
-};
-
-export const getRiskEmoji = (riskFactor: string) => {
-    switch (riskFactor) {
-        case "Low":
-            return "✅";
-        case "Medium":
-            return "⚠️";
-        case "High":
-            return "🚨";
-        case "Critical":
-            return "🛑";
-        case "Unverified":
-            return "❓";
-        default:
-            return "ℹ️";
-    }
-};
-=======
-// riskColors.tsx
-export const getRiskColorText = (riskFactor: string) => {
-    switch (riskFactor) {
-        case "Low":
-            return "var(--color-risk-low-text)";
-        case "Medium":
-            return "var(--color-risk-medium-text)";
-        case "High":
-            return "var(--color-risk-high-text)";
-        case "Very High":
-            return "var(--color-risk-critical-text)";
-        case "Critical":
-            return "var(--color-risk-critical-text)";
-        case "Under Review":
-            return "var(--color-text-secondary)";
-        case "Unverified":
-            return "var(--color-risk-unverified-text)";
-        default:
-            return "var(--color-text-secondary)";
-    }
-};
-
-export const getRiskColorIcon = (riskFactor: string) => {
-    switch (riskFactor) {
-        case "Low":
-            return "var(--color-risk-low-icon)";
-        case "Medium":
-            return "var(--color-risk-medium-icon)";
-        case "High":
-            return "var(--color-risk-high-icon)";
-        case "Very High":
-            return "var(--color-risk-critical-icon)";
-        case "Critical":
-            return "var(--color-risk-critical-icon)";
-        case "Under Review":
-            return "var(--color-icon-secondary)";
-        case "Unverified":
-            return "var(--color-risk-unverified-icon)";
-        default:
-            return "var(--color-icon-secondary)";
-    }
-};
-
-export const getRiskColorBackground = (riskFactor: string) => {
-    switch (riskFactor) {
-        case "Low":
-            return "var(--color-risk-low-bg)";
-        case "Medium":
-            return "var(--color-risk-medium-bg)";
-        case "High":
-            return "var(--color-risk-high-bg)";
-        case "Very High":
-            return "var(--color-risk-critical-bg)";
-        case "Critical":
-            return "var(--color-risk-critical-bg)";
-        case "Under Review":
-            return "#d6d6d6";
-        case "Unverified":
-            return "var(--color-risk-unverified-bg)";
-        default:
-            return "#abadb1";
-    }
-};
-
-export const getRiskEmoji = (riskFactor: string) => {
-    switch (riskFactor) {
-        case "Low":
-            return "✅";
-        case "Medium":
-            return "⚠️";
-        case "High":
-            return "🚨";
-        case "Very High":
-            return "🛑";
-        case "Critical":
-            return "🛑";
-        case "Under Review":
-            return "🔬";
-        case "Unverified":
-            return "❓";
-        default:
-            return "🔬";
-    }
-};
->>>>>>> 10c36b2f
+// riskColors.tsx
+export const getRiskColorText = (riskFactor: string) => {
+    switch (riskFactor) {
+        case "Low":
+            return "var(--color-risk-low-text)";
+        case "Medium":
+            return "var(--color-risk-medium-text)";
+        case "High":
+            return "var(--color-risk-high-text)";
+        case "Very High":
+            return "var(--color-risk-critical-text)";
+        case "Critical":
+            return "var(--color-risk-critical-text)";
+        case "Under Review":
+            return "var(--color-text-secondary)";
+        case "Unverified":
+            return "var(--color-risk-unverified-text)";
+        default:
+            return "var(--color-text-secondary)";
+    }
+};
+
+export const getRiskColorIcon = (riskFactor: string) => {
+    switch (riskFactor) {
+        case "Low":
+            return "var(--color-risk-low-icon)";
+        case "Medium":
+            return "var(--color-risk-medium-icon)";
+        case "High":
+            return "var(--color-risk-high-icon)";
+        case "Very High":
+            return "var(--color-risk-critical-icon)";
+        case "Critical":
+            return "var(--color-risk-critical-icon)";
+        case "Under Review":
+            return "var(--color-icon-secondary)";
+        case "Unverified":
+            return "var(--color-risk-unverified-icon)";
+        default:
+            return "var(--color-icon-secondary)";
+    }
+};
+
+export const getRiskColorBackground = (riskFactor: string) => {
+    switch (riskFactor) {
+        case "Low":
+            return "var(--color-risk-low-bg)";
+        case "Medium":
+            return "var(--color-risk-medium-bg)";
+        case "High":
+            return "var(--color-risk-high-bg)";
+        case "Very High":
+            return "var(--color-risk-critical-bg)";
+        case "Critical":
+            return "var(--color-risk-critical-bg)";
+        case "Under Review":
+            return "#d6d6d6";
+        case "Unverified":
+            return "var(--color-risk-unverified-bg)";
+        default:
+            return "#abadb1";
+    }
+};
+
+export const getRiskEmoji = (riskFactor: string) => {
+    switch (riskFactor) {
+        case "Low":
+            return "✅";
+        case "Medium":
+            return "⚠️";
+        case "High":
+            return "🚨";
+        case "Very High":
+            return "🛑";
+        case "Critical":
+            return "🛑";
+        case "Under Review":
+            return "🔬";
+        case "Unverified":
+            return "❓";
+        default:
+            return "🔬";
+    }
+};