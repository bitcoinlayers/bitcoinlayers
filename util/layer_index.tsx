--- conflicted
+++ resolved
@@ -44,7 +44,6 @@
 import hyperliquidProject from "@/content/layers/hyperliquid";
 import mezoProject from "@/content/layers/mezo";
 import babylongenesisProject from "@/content/layers/babylongenesis";
-<<<<<<< HEAD
 import modeProject from "@/content/layers/mode";
 import ailayerProject from "@/content/layers/ailayer";
 import algorandProject from "@/content/layers/algorand";
@@ -63,9 +62,7 @@
 import movementProject from "@/content/layers/movement";
 import soneiumProject from "@/content/layers/soneium";
 import suiProject from "@/content/layers/sui";
-=======
 import botanixProject from "@/content/layers/botanix";
->>>>>>> 6f68c432
 
 const core: LayerProject = coreProject;
 const internetcomputer: LayerProject = internetcomputerProject;
@@ -111,7 +108,6 @@
 const berachain: LayerProject = berachainProject;
 const sonic: LayerProject = sonicProject;
 const hyperliquid: LayerProject = hyperliquidProject;
-<<<<<<< HEAD
 const mode: LayerProject = modeProject;
 const ailayer: LayerProject = ailayerProject;
 const algorand: LayerProject = algorandProject;
@@ -130,9 +126,7 @@
 const movement: LayerProject = movementProject;
 const soneium: LayerProject = soneiumProject;
 const sui: LayerProject = suiProject;
-=======
 const botanix: LayerProject = botanixProject;
->>>>>>> 6f68c432
 
 export const allLayers: LayerProject[] = [
     core,
@@ -178,7 +172,6 @@
     berachain,
     sonic,
     hyperliquid,
-<<<<<<< HEAD
     mode,
     ailayer,
     algorand,
@@ -198,9 +191,7 @@
     soneium,
     sui,
     bouncebit,
-=======
     botanix,
->>>>>>> 6f68c432
 ];
 
 export const allLayerSlugs: string[] = allLayers.map((layer) => layer.slug);