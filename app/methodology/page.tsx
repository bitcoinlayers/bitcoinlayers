"use client";

const Methodology: React.FC = () => {
    const InfoBox: React.FC<{ title: string; body: string }> = ({
        title,
        body,
    }) => {
        return (
            <div className="rounded-xl border border-border flex flex-col justify-center items-start gap-4 p-8">
                <div className="flex items-center gap-3">
                    <div className="text-2xl font-light leading-9">{title}</div>
                </div>
                <div className="flex flex-col justify-center items-start gap-8 w-full">
                    <div className="flex flex-col justify-start items-start gap-2 w-full">
                        <div
                            className="text-base font-normal leading-normal [&>ul]:list-disc [&>ul]:pl-6 [&>ul>ul]:list-circle [&>ul>ul]:pl-10 [&>ul>ul>ul]:list-square [&>ul>ul>ul]:pl-14 [&_a]:text-blue-700 [&_a]:dark:text-blue-500 [&_a]:underline"
                            dangerouslySetInnerHTML={{ __html: body }}
                        />
                    </div>
                </div>
            </div>
        );
    };

    const btcCustodyBody = `
    <ul>
        <li>🟢 Green must match one of the following conditions:</li>
        <ul>
                <li>Users can contest a dispute in the final state with a counterparty and claim their assets on the L1</li>
                <li>Bitcoin can verify changes to the offchain systems directly when users’ offchain balances are updated, permitting withdrawals when users want to leave the system</li>
            </ul>
            </li>
        <br />
        <li>🟡 Yellow must match one of the following conditions:</li>
        <ul>
                <li>The bridge is managed by an alternative consensus mechanism that is financially incentivized not to steal</li>
                <li>The bridge is managed by an alternative consensus mechanism where anyone can challenge malicious withdrawal requests</li>
            </ul>
            </li>
        <br />
        <li>🔴 Red:</li>
            <ul>
                <li>The bridge is managed by at least 5 publicly known signers, who are external to the organization building the layer.</li>
            </ul>
            </li>
        <br />
        <li>🛑 Stop!</li>
        <ul>
                <li>The two-way peg does not meet the requirements for Red.</li>
            </ul>
        </li>
        <br />
        <li>Additional considerations:</li>
        <ul>
                <li>Layers that finalize to a parent blockchain must consider their exit window. For rollups, we follow <a href="https://forum.l2beat.com/t/the-risk-rosette-framework/292" target="_blank" rel="noopener noreferrer">L2Beat’s suggestions on exit windows</a>. These exit window scores overrule any other score related to the two-way peg. For example: If a rollup-style layer leverages tBTC (a yellow or red score) to natively mint bitcoin-backed tokens, but has an immediately upgradeable contract, then the layer will receive a “Very High” score in the assessment.</li>
                <li>Due to complexities related to federated set ups, we will additionally highlight more granular trust assumptions for federated two-way pegs in a subsection of the review. In this upcoming framework, we will outline how a federated peg can be upgraded to yellow if it meets a certain threshold of requirements.</li>
<<<<<<< HEAD
                <li>Additional situations can be added to this framework for edge cases. For example, users of Statechains can unilaterally exit with a bitcoin L1 transaction, but an operator can steal funds by colluding with the past owner, and users cannot submit a challenge transaction.</li>
                <li>We refer to two-way pegs, lightning channels, and other mechanisms to lock bitcoin into a sidesystem as a "bridge" for uniformity. We are currently determining a better term to use for this section of the review. We also review all two-way pegs backing tokenized forms of BTC on the respective protocol.</li>
=======
                <li>We can assign custom scores for edge cases. For example, users of Statechains can unilaterally exit with a Bitcoin L1 transaction, but an operator can steal funds by colluding with the past owner, and users cannot submit a challenge transaction.</li>
                <li>We refer to two-way pegs, lightning channels, and other mechanisms to lock bitcoin into an offchain system as "two-way pegs". We may refer to them as bridges if related to a sidesystem or alternative layer 1. We also review all two-way pegs backing tokenized forms of BTC on the respective protocol.</li>
>>>>>>> 68fca7e1
            </ul>
        </li>
        </ul>
`;

    const dataAvailabilityBody = `
<ul>
        <li>🟢 Green must match one of the following conditions:</li>
        <ul>
                <li>All data needed to reconstruct the layer’s state lives on the bitcoin L1 and is accessible via full nodes</li>
                <li>Data is self hosted by default and users are required to store data relative to their own state</li>
            </ul>
            </li>
        <br />
        <li>🟡 Yellow must match one of the following conditions:</li>
        <ul>
                <li>Data is made available by an alternative consensus protocol (that is not bitcoin) and the full node software is open-source</li>
                <li>Data is stored via an offchain committee or consensus protocol, where validators stake slashable collateral greater than value locked in the layer and DA attestations are backed by this economic security</li>
            </ul>
            </li>
        <br />
        <li>🔴 Red:</li>
        <ul>
                <li>Data is stored via an offchain committee with at least 5 external, publicly known actors attesting that the data is available.</li>
            </ul>
            </li>
        <br />
        <li>🛑 Stop!</li>
        <ul>
                <li>None of the requirements for Red are met.</li>
            </ul>
            </li>
        <br />
        </ul>
`;

    const networkOperatorsBody = `
<ul>
        <li>🟢 Green must match one of the following conditions:</li>
        <ul>
                <li>Users can self-sequence their own transactions</li>
            </ul>
            </li>
        <br />
        <li>🟡 Yellow must match one of the following conditions:</li>
        <ul>
                <li>The validator (aka network operator) node software is open-source, anyone can become a validator in a (at least) minimally permissioned (e.g. proof of stake) way</li>
                <li>The layer is merge-mined with bitcoin and secured by greater than 50% of hashrate</li>
            </ul>
            </li>
        <br />
        <li>🔴 Red:</li>
        <ul>
                <li>The layer is operated by a validator set of at least 5 externally, publicly known operators</li>
            </ul>
            </li>
        <br />
        <li>🛑 Stop!</li>
        <ul>
                <li>Doesn’t meet the criteria for any other rating in this section</li>
            </ul>
            </li>
        <br />
        </ul>
`;

    const settlementAssuranceBody = `
    <ul>
        <li>🟢 Green must match one of the following conditions:</li>
        <ul>
                <li>Layer's consensus is constructed in a way that operators (including users in P2P network) must build on a state root, or state commitment, posted to bitcoin</li>
                <li>Layer transactions happen atomically and cannot reorg</li>
            </ul>
            </li>
        <br />
        <li>🟡 Yellow must match one of the following conditions:</li>
        <ul>
                <li>Settlement guarantees come from a permissionless, alternative consensus network operated by at least 5 externally, publicly known operators</li>
            </ul>
            </li>
        <br />
        <li>🔴 Red:</li>
        <ul>
                <li>Layer finality guarantees come from a federated system</li>
            </ul>
            </li>
        <br />
        <li>🛑 Stop!</li>
        <ul>
                <li>None of the requirements for Red are met.</li>
            </ul>
            </li>
        <br />
        <li>Additional considerations:</li>
        <ul>
                <li>If all transactions are finalized offchain, and the sidesystem’s initiation and closure transactions are finalized by the bitcoin L1, but there is no challenge mechanism to dispute an operator, then it is likely a yellow score.</li>
                </ul>
        </li>
        </ul>
`;

    const additionalQuestionsBody = `
        <p>In addition to performing this assessment, we additionally have a “bitcoin security” section where we cover:</p>
        <ul>
                <li>If the protocol inherits security from bitcoin</li>
                <li>If the protocol needs an alternative token to function</li>
                <li>If the protocol introduces MEV to bitcoin</li>
                <li>If the protocol contributes to bitcoin’s security budget</li>
            </ul>
        <p>We also cover areas related to various technologies used, and potential use cases.</p>
`;

    const additionalContextBody = `
    <p>Some context related to risks with certain protocols may not be covered directly in our risk assessment. This can be covered in an 'additional considerations' section that outlines relevant information. An example of this could be acknowledging that the majority of Lightning Network adoption is by way of custodial providers.</p>
`;

    const criticalRiskAcknowledgementBody = `
    <p>If we cannot verify a specific category in this assessment (e.g. some aspect of the code is not source-viewable), then we automatically assign it a "Stop" score. If the mainnet node implementation is not source-viewable, we do not include the project on the site.</p>
`;

    const summaryBody = `
    <p>This framework can be easier to customize and provide more nuance given the number of scaling solutions that are present in bitcoin today. For example, related to block production/network operators, we can add even more scoring mechanisms based on how decentralized the network is. E.g. A network with 200 validators is better than a network with 10, and we can customize the assessment to highlight this.</p>
    <br />
    <p>This risk assessment is an initial starting point to analyze bitcoin scaling protocols. It is a living document and is subject to change.</p>
    <br />
    <p>Bitcoin does not have a unified scaling roadmap. There are tradeoffs with every protocol being implemented to support bitcoin scaling. This framework hopes to capture some of the nuance related to the various designs being proposed.</p>
    <br />
    <p>If you have comments on this framework, please consider joining our <a href="https://t.me/+8rv-1I2gkmQ4ZmJh" target="_blank" rel="noopener noreferrer">community chat</a> to discuss. You can also add comments or feedback <a href="https://bitcoinlayers.discourse.group/t/updating-the-bitcoin-layers-framework/11" target="_blank" rel="noopener noreferrer">here</a>.</p>
`;

    return (
        <article className="flex flex-col min-h-screen max-w-5xl mx-auto px-4 sm:px-6 lg:px-8">
            <div className="flex flex-col justify-start items-start gap-8">
                <div className="w-full pt-8">
                    <div className="special_header sm:leading-[80px] text-8xl lg:text-10xl font-light">
                        Approach to analyzing layers
                    </div>
                </div>
                <div className="flex flex-col gap-8 w-full">
                    <div className="flex flex-col gap-12 w-full rounded-md">
                        <div className="flex flex-col gap-8 w-full">
                            <div className="rounded-xl border border-border flex flex-col justify-center items-start gap-4 p-8">
                                <div className="flex flex-col gap-3 cursor-pointer">
                                    <div className="text-xl font-light leading-9">
                                        This is the framework we use to analyze
                                        sidechains, L2s and other scaling
                                        protocols
                                    </div>
                                    <div className="text-base font-normal leading-normal">
                                        The Bitcoin Layers risk assessment is
                                        broken down into four sections. They
                                        cover BTC Custody, Data Availability,
                                        Network Operators, and Settlement
                                        Assurance (Finality Guarantees). The
                                        assessments also include more granular
                                        reviews of specific areas. For example,
                                        if the chain uses a federated two-way
                                        peg, an additional assessment on the
                                        security related to that peg can be
                                        performed.
                                        <br />
                                        <br /> This assessment is not reflective
                                        of L2 or sidesystem security. It is not
                                        a security audit. It is an assessment
                                        that outlines the varying degree of
                                        trust assumptions that users have to
                                        take on when interacting with a bitcoin
                                        sidesystem.
                                        <br />
                                        <br />
                                        Protocols are divided into three
                                        categories; bitcoin native, sidesystems,
                                        and alternative chains. Bitcoin native
                                        protocols and sidesystems are bitcoin
                                        layers. For a project to be considered a
                                        bitcoin layer, they must meet our
                                        technical requirements listed&nbsp;
                                        <a
                                            href="https://www.lxresearch.co/starting-to-define-layers-a-year-later/"
                                            target="_blank"
                                            rel="noopener noreferrer"
                                            className="text-blue-500 underline"
                                        >
                                            here
                                        </a>
                                        .
                                        <br />
                                    </div>
                                </div>
                            </div>
                            <InfoBox
                                title="BTC Custody"
                                body={btcCustodyBody}
                            />
                            <InfoBox
                                title="Data Availability"
                                body={dataAvailabilityBody}
                            />
                            <InfoBox
                                title="Network Operators"
                                body={networkOperatorsBody}
                            />
                            <InfoBox
                                title="Finality Guarantees"
                                body={settlementAssuranceBody}
                            />
                            <InfoBox
                                title="Additional Questions"
                                body={additionalQuestionsBody}
                            />
                            <InfoBox
                                title="Additional Context"
                                body={additionalContextBody}
                            />
                            <InfoBox
                                title="Critical Risk Acknowledgement"
                                body={criticalRiskAcknowledgementBody}
                            />
                            <InfoBox title="Summary" body={summaryBody} />
                        </div>
                    </div>
                </div>
            </div>
        </article>
    );
};

export default Methodology;<|MERGE_RESOLUTION|>--- conflicted
+++ resolved
@@ -54,13 +54,8 @@
         <ul>
                 <li>Layers that finalize to a parent blockchain must consider their exit window. For rollups, we follow <a href="https://forum.l2beat.com/t/the-risk-rosette-framework/292" target="_blank" rel="noopener noreferrer">L2Beat’s suggestions on exit windows</a>. These exit window scores overrule any other score related to the two-way peg. For example: If a rollup-style layer leverages tBTC (a yellow or red score) to natively mint bitcoin-backed tokens, but has an immediately upgradeable contract, then the layer will receive a “Very High” score in the assessment.</li>
                 <li>Due to complexities related to federated set ups, we will additionally highlight more granular trust assumptions for federated two-way pegs in a subsection of the review. In this upcoming framework, we will outline how a federated peg can be upgraded to yellow if it meets a certain threshold of requirements.</li>
-<<<<<<< HEAD
-                <li>Additional situations can be added to this framework for edge cases. For example, users of Statechains can unilaterally exit with a bitcoin L1 transaction, but an operator can steal funds by colluding with the past owner, and users cannot submit a challenge transaction.</li>
-                <li>We refer to two-way pegs, lightning channels, and other mechanisms to lock bitcoin into a sidesystem as a "bridge" for uniformity. We are currently determining a better term to use for this section of the review. We also review all two-way pegs backing tokenized forms of BTC on the respective protocol.</li>
-=======
                 <li>We can assign custom scores for edge cases. For example, users of Statechains can unilaterally exit with a Bitcoin L1 transaction, but an operator can steal funds by colluding with the past owner, and users cannot submit a challenge transaction.</li>
                 <li>We refer to two-way pegs, lightning channels, and other mechanisms to lock bitcoin into an offchain system as "two-way pegs". We may refer to them as bridges if related to a sidesystem or alternative layer 1. We also review all two-way pegs backing tokenized forms of BTC on the respective protocol.</li>
->>>>>>> 68fca7e1
             </ul>
         </li>
         </ul>
