import styles from "../../components/styles/methodology.module.css";
import { useTranslations } from "next-intl";

const Methodology: React.FC = () => {
    const t = useTranslations("methodology");
    const InfoBox: React.FC<{ title: string; body: string }> = ({
        title,
        body,
    }) => {
        return (
            <div className="bg-white rounded-xl border border-slate-300 flex flex-col justify-center items-start gap-4 p-8">
                <div className="flex items-center gap-3">
                    <div className="text-2xl font-light text-zinc-800 leading-9">
                        {title}
                    </div>
                </div>
                <div className="flex flex-col justify-center items-start gap-8 w-full">
                    <div className="flex flex-col justify-start items-start gap-2 w-full">
                        <div
                            className={`text-base font-normal text-slate-500 leading-normal ${styles["custom-ul"]}`}
                            dangerouslySetInnerHTML={{ __html: body }}
                        />
                    </div>
                </div>
            </div>
        );
    };

    const bridgeCustodyBody = `
    <ul>
        <li>${t("green-must-match-one-of-the-following-conditions")}</li>
        <ul>
<<<<<<< HEAD
                <li>${t("users-can-unilaterally-exit-with-an")}</li>
                <li>${t("anyone-can-ensure-the-integrity-of-a-bridge-with-a-fault-proof")}</li>
=======
                <li>Users can contest a dispute in the final state with a counterparty and claim their assets on the L1</li>
                <li>Bitcoin can verify changes to the layer’s state directly in Script when users’ offchain balances are updated, permitting withdrawals when users want to leave the system</li>
                <li>The bridge is managed by an alternative consensus mechanism where anyone can challenge malicious withdrawal requests. Operators can be rotated in the event of liveness failures.</li>
>>>>>>> 71790bc8
            </ul>
            </li>
        <br />
        <li>${t("yellow-must-match-one-of-the-following-conditions")}</li>
        <ul>
<<<<<<< HEAD
                <li>${t("the-two-way-peg-is-overcollateralized")}</li>
                <li>${t("the-layer-relies-on-a-federated")}</li>
=======
                <li>The bridge is managed by an alternative consensus mechanism that is financially incentivized not to steal</li>
                <li>The bridge is managed by an alternative consensus mechanism where anyone can challenge malicious withdrawal requests</li>
                <ul><li><i>We are currently considering a score where systems like the Spiderchain and tBTC v2 would be considered yellow</i></li></ul>
>>>>>>> 71790bc8
            </ul>
            </li>
        <br />
        <li>${t("red")}</li>
            <ul>
<<<<<<< HEAD
                <li>${t("the-two-way-peg-is-managed-by")}</li>
=======
                <li>The bridge is managed by at least 5 publicly known signers, who are external to the organization building the layer.</li>
>>>>>>> 71790bc8
            </ul>
            </li>
        <br />
        <li>${t("stop")}</li>
        <ul>
                <li>${t("the-two-way-peg-does-not-meet-the-requirements-for-red")}</li>
            </ul>
        </li>
        <br />
        <li>${t("additional-considerations")}</li>
        <ul>
<<<<<<< HEAD
                <li>${t("layers-that-settle-to-a-parent-blockchain")}</li>
                <li>${t("due-to-complexities-related-to-federated")}</li>
                <li>${t("additional-situations-can-be")}</li>
=======
                <li>Layers that settle to a parent blockchain must consider their exit window. For rollups, we follow <a href="https://forum.l2beat.com/t/the-risk-rosette-framework/292" style="color: blue; text-decoration: underline;" target="_blank" rel="noopener noreferrer">L2Beat’s suggestions on exit windows</a>. These exit window scores overrule any other score related to the two-way peg. For example: If a rollup-style layer leverages tBTC (a yellow or red score) to natively mint bitcoin-backed tokens, but has an immediately upgradeable contract, then the layer will receive a “Stop!” score in the assessment.</li>
                <li>Due to complexities related to federated set ups, we will additionally highlight more granular trust assumptions for federated two-way pegs in a subsection of the review. In this upcoming framework, we will outline how a federated peg can be upgraded to yellow if it meets a certain threshold of requirements.</li>
                <li>Additional situations can be added to this framework for edge cases. For example, users of Statechains can unilaterally exit with a Bitcoin L1 transaction, but an operator can steal funds by colluding with the past owner, and users cannot submit a challenge transaction.</li>
>>>>>>> 71790bc8
            </ul>
        </li>
    </ul>
`;

    const dataAvailabilityBody = `
<ul>
        <li>${t("green-must-match")}</li>
        <ul>
                <li>${t("all-data-needed-to-reconstruct")}</li>
                <li>${t("data-is-self-hosted-by-default")}/li>
            </ul>
            </li>
        <br />
        <li>${t("yellow-must-match")}</li>
        <ul>
                <li>${t("data-is-made-available-by-an-alternative-consensus")}</li>
                <li>${t("data-is-stored-via-an-offchain-committee")}</li>
            </ul>
            </li>
        <br />
        <li>${t("red")}</li>
        <ul>
<<<<<<< HEAD
                <li>${t("data-is-stored-via-an-offchain-committee-with-at-least-5-actors-attesting")}</li>
=======
                <li>Data is stored via an offchain committee with at least 5 external, publicly known actors attesting that the data is available.</li>
>>>>>>> 71790bc8
            </ul>
            </li>
        <br />
        <li>${t("stop")}</li>
        <ul>
                <li>${t("none-of-the-requirements-for-red-are-met")}</li>
            </ul>
            </li>
        <br />
        </ul>
`;

    const networkOperatorsBody = `
<ul>
        <li>${t("green-must-match-one-of-the-following-conditions")}</li>
        <ul>
<<<<<<< HEAD
                <li>${t("users-can-self-sequence-their-own-transactions")}</li>
=======
                <li>Users can self-sequence their own transactions by including it on bitcoin and the centralized validator cannot selectively censor. In layers with centralized block producers, they cannot selectively censor, the validator(s) would need to halt the entire system to censor users.</li>
>>>>>>> 71790bc8
            </ul>
            </li>
        <br />
        <li>${t("yellow-must-match-one-of-the-following-conditions")}</li>
        <ul>
<<<<<<< HEAD
                <li>${t("the-validator-node-software-is-open")}</li>
                <li>${t("the-layer-is-merge-mined-with-bitcoin")}</li>
=======
                <li>The validator (aka network operator) node software is open-source, anyone can become a validator in a (at least) minimally permissioned (e.g. proof of stake) way, and at least 5 externally, publicly known validators participate in proposing and signing blocks</li>
                <li>The layer is merge-mined with Bitcoin and secured by greater than 50% of hashrate</li>
>>>>>>> 71790bc8
            </ul>
            </li>
        <br />
        <li>${t("red")}</li>
        <ul>
<<<<<<< HEAD
                <li>${t("the-layer-is-operated-by-a-validator")}</li>
                <li>${t("anyone-can-ensure-the-integrity")}</li>
=======
                <li>The layer is operated by a validator set of at least 5 externally, publicly known operators</li>
>>>>>>> 71790bc8
            </ul>
            </li>
        <br />
        <li>${t("stop")}</li>
        <ul>
                <li>{t('doesnt-meet-the-criteria-for-any-other-rating-in-this-section')}</li>
            </ul>
            </li>
        <br />
        </ul>
`;

    const settlementAssuranceBody = `
    <ul>
        <li>${t("green-must-match-one-of-the-following-conditions")}</li>
        <ul>
<<<<<<< HEAD
                <li>${t("settlement-happens-onchain-and")}</li>
                <li>${t("settlement-happens-onchain-optimistically")}</li>
=======
                <li>Layer's consensus is constructed in a way that operators (including users in P2P network) must build on a state root, or state commitment, posted to bitcoin</li>
                <li>Layer transactions happen atomically and cannot reorg</li>
>>>>>>> 71790bc8
            </ul>
            </li>
        <br />
        <li>${t("yellow-must-match")}</li>
        <ul>
<<<<<<< HEAD
                <li>${t("settlement-guarantees-come-from")}</li>
=======
                <li>Settlement guarantees come from a permissionless, alternative consensus network operated by at least 5 externally, publicly known operators</li>
>>>>>>> 71790bc8
            </ul>
            </li>
        <br />
        <li>${t("red")}</li>
        <ul>
<<<<<<< HEAD
                <li>${t("requirements-for-yellow-are-not-met")}</li>
=======
                <li>Layer finality guarantees come from a federated system</li>
>>>>>>> 71790bc8
            </ul>
            </li>
        <br />
        <li>${t("stop")}</li>
        <ul>
<<<<<<< HEAD
                <li>${t("layer-does-not-have-an-active")}</li>
=======
                <li>None of the requirements for Red are met.</li>
>>>>>>> 71790bc8
            </ul>
            </li>
        <br />
        <li>${t("additional-considerations")}</li>
        <ul>
                <li>${t("if-all-transactions-are-finalized-offchain-and-the")}</li>
                </ul>
        </li>
        </ul>
`;

    const additionalQuestionsBody = `
<<<<<<< HEAD
    <ul>
    <ul>
        <li>${t("in-addition-to-performing-this-assessment")}</li>
=======
        <p>In addition to performing this assessment, we additionally have a “Bitcoin security” section where we cover:</p>
>>>>>>> 71790bc8
        <ul>
                <li>${t("if-the-protocol-inherits-security-from-bitcoin")}</li>
                <li>${t("if-the-protocol-needs-an-alternative-token-to-function")}</li>
                <li>${t("if-the-protocol-introduces-mev-to-bitcoin")}</li>
                <li>${t("if-the-protocol-contributes-to-bitcoins-security-budget")}</li>
            </ul>
<<<<<<< HEAD
            </li>
        </ul>
        <li>${t("we-also-cover-areas-related-to-various-technologies-used-and-potential-use-cases")}</li>
    </ul>
=======
        <p>We also cover areas related to various technologies used, and potential use cases.</p>
>>>>>>> 71790bc8
`;

    const additionalContextBody = `
    <p>${t("some-context-related-to-risks-with-certain")}</p>
`;

    const criticalRiskAcknowledgementBody = `
    <p>${t("if-we-cannot-verify-a-specific-category")}</p>
`;

    const summaryBody = `
    <p>${t("this-framework-can-be-easier")}</p>
    <br />
    <p>${t("this-risk-assessment-is-an-initial")}</p>
    <br />
    <p>${t("bitcoin-does-not-have-a-unified-scaling")}</p>
    <br />
    <p>${t("if-you-have-comments-on-this-framework-please-consider-joining")}</p>
`;

    return (
        <article className="flex flex-col min-h-screen max-w-5xl mx-auto pt-16 px-4 sm:px-6 lg:px-8">
            <div className="flex flex-col justify-start items-start gap-4">
                <div className="flex justify-start items-center gap-8 w-full">
                    <div className="flex-grow flex items-center gap-[30px] h-[156px]">
                        <div className="special_header flex-grow sm:h-20 text-6xl lg:text-10xl text_table_important">
                            {t("approach-to-analyzing-layers")}
                        </div>
                    </div>
                </div>
                <div className="flex flex-col gap-8 w-full">
                    <div className="flex flex-col gap-12 w-full rounded-md">
                        <div className="flex flex-col gap-8 w-full">
                            <div className="bg-white rounded-xl border border-slate-300 flex flex-col justify-center items-start gap-4 p-8">
                                <div className="flex flex-col gap-3 cursor-pointer">
                                    <div className="text-xl font-light text-zinc-800 leading-9">
                                        {t(
                                            "this-is-the-framework-we-use-to-analyze-sidechains",
                                        )}
                                    </div>
                                    <div className="text-base font-normal text-slate-500 leading-normal">
<<<<<<< HEAD
                                        {t(
                                            "the-bitcoin-layers-risk-assessment",
                                        )}
                                        <br />
                                        <br />{" "}
                                        {t(
                                            "this-assessment-is-not-reflective-of-l2",
                                        )}{" "}
=======
                                        The Bitcoin Layers risk assessment is
                                        broken down into four sections. They
                                        cover Bridge Security, Data
                                        Availability, Network Operators, and
                                        Settlement Assurance (Finality
                                        Guarantees). The assessments also
                                        include more granular reviews of
                                        specific areas. For example, if the
                                        chain uses a federated two-way peg, an
                                        additional assessment on the security
                                        related to that peg can be performed.
>>>>>>> 71790bc8
                                        <br />
                                    </div>
                                </div>
                            </div>
                            <InfoBox
<<<<<<< HEAD
                                title={t("bridge-custody")}
=======
                                title="Bridge Security"
>>>>>>> 71790bc8
                                body={bridgeCustodyBody}
                            />
                            <InfoBox
                                title={t("data-availability")}
                                body={dataAvailabilityBody}
                            />
                            <InfoBox
                                title={t("network-operators")}
                                body={networkOperatorsBody}
                            />
                            <InfoBox
<<<<<<< HEAD
                                title={t("settlement-assurance")}
=======
                                title="Finality Guarantees"
>>>>>>> 71790bc8
                                body={settlementAssuranceBody}
                            />
                            <InfoBox
                                title={t("additional-questions")}
                                body={additionalQuestionsBody}
                            />
                            <InfoBox
                                title={t("additional-context")}
                                body={additionalContextBody}
                            />
                            <InfoBox
                                title={t("critical-risk-acknowledgement")}
                                body={criticalRiskAcknowledgementBody}
                            />
                            <InfoBox title={t("summary")} body={summaryBody} />
                        </div>
                    </div>
                </div>
            </div>
        </article>
    );
};

export default Methodology;<|MERGE_RESOLUTION|>--- conflicted
+++ resolved
@@ -1,3 +1,6 @@
+"use client";
+
+import React from "react";
 import styles from "../../components/styles/methodology.module.css";
 import { useTranslations } from "next-intl";
 
@@ -30,37 +33,23 @@
     <ul>
         <li>${t("green-must-match-one-of-the-following-conditions")}</li>
         <ul>
-<<<<<<< HEAD
-                <li>${t("users-can-unilaterally-exit-with-an")}</li>
-                <li>${t("anyone-can-ensure-the-integrity-of-a-bridge-with-a-fault-proof")}</li>
-=======
-                <li>Users can contest a dispute in the final state with a counterparty and claim their assets on the L1</li>
-                <li>Bitcoin can verify changes to the layer’s state directly in Script when users’ offchain balances are updated, permitting withdrawals when users want to leave the system</li>
-                <li>The bridge is managed by an alternative consensus mechanism where anyone can challenge malicious withdrawal requests. Operators can be rotated in the event of liveness failures.</li>
->>>>>>> 71790bc8
-            </ul>
-            </li>
-        <br />
-        <li>${t("yellow-must-match-one-of-the-following-conditions")}</li>
-        <ul>
-<<<<<<< HEAD
-                <li>${t("the-two-way-peg-is-overcollateralized")}</li>
-                <li>${t("the-layer-relies-on-a-federated")}</li>
-=======
-                <li>The bridge is managed by an alternative consensus mechanism that is financially incentivized not to steal</li>
-                <li>The bridge is managed by an alternative consensus mechanism where anyone can challenge malicious withdrawal requests</li>
-                <ul><li><i>We are currently considering a score where systems like the Spiderchain and tBTC v2 would be considered yellow</i></li></ul>
->>>>>>> 71790bc8
+                <li>${t("users-can-contest-a-dispute-in-the-final-state-with-a-counterparty-and-claim-their-assets-on-the-l1")}</li>
+                <li>${t("bitcoin-can-verify-changes-to-the-layers-state")}</li>
+                <li>${t("the-bridge-is-managed-by-an-alternative-consensus")}</li>
+            </ul>
+            </li>
+        <br />
+        <li>${t("yellow-must-match-one-of-the-following-conditions")}</li>
+        <ul>
+                <li>${t("the-bridge-is-managed-by-an-alternative-consensus-mechanism-that-is-financially-incentivized")}</li>
+                <li>${t("the-bridge-is-managed-by-an-alternative-consensus-mechanism")}</li>
+                <ul><li><i>${t("we-are-currently-considering-a-score-where-systems")}</i></li></ul>
             </ul>
             </li>
         <br />
         <li>${t("red")}</li>
             <ul>
-<<<<<<< HEAD
-                <li>${t("the-two-way-peg-is-managed-by")}</li>
-=======
-                <li>The bridge is managed by at least 5 publicly known signers, who are external to the organization building the layer.</li>
->>>>>>> 71790bc8
+                <li>${t("the-bridge-is-managed-by-at-least-5-publicly-known")}</li>
             </ul>
             </li>
         <br />
@@ -72,43 +61,33 @@
         <br />
         <li>${t("additional-considerations")}</li>
         <ul>
-<<<<<<< HEAD
-                <li>${t("layers-that-settle-to-a-parent-blockchain")}</li>
-                <li>${t("due-to-complexities-related-to-federated")}</li>
-                <li>${t("additional-situations-can-be")}</li>
-=======
-                <li>Layers that settle to a parent blockchain must consider their exit window. For rollups, we follow <a href="https://forum.l2beat.com/t/the-risk-rosette-framework/292" style="color: blue; text-decoration: underline;" target="_blank" rel="noopener noreferrer">L2Beat’s suggestions on exit windows</a>. These exit window scores overrule any other score related to the two-way peg. For example: If a rollup-style layer leverages tBTC (a yellow or red score) to natively mint bitcoin-backed tokens, but has an immediately upgradeable contract, then the layer will receive a “Stop!” score in the assessment.</li>
-                <li>Due to complexities related to federated set ups, we will additionally highlight more granular trust assumptions for federated two-way pegs in a subsection of the review. In this upcoming framework, we will outline how a federated peg can be upgraded to yellow if it meets a certain threshold of requirements.</li>
-                <li>Additional situations can be added to this framework for edge cases. For example, users of Statechains can unilaterally exit with a Bitcoin L1 transaction, but an operator can steal funds by colluding with the past owner, and users cannot submit a challenge transaction.</li>
->>>>>>> 71790bc8
+                <li>${t("layers-that-settle-to-a-parent-blockchain-must-consider")}</li>
+                <li>${t("due-to-complexities-related-to-federated-set-ups-we-will-additionally")}</li>
+                <li>${t("additional-situations-can-be-added-to-this-framework-for-edge-cases-for-example-users-of-statechains-can-unilaterally-exit-with-a-bitcoin-l1-transaction-but-an-operator-can-steal-funds-by-colluding-with-the-past-owner-and-users-cannot-submit-a-challenge-transaction")}</li>
             </ul>
         </li>
-    </ul>
+        </ul>
 `;
 
     const dataAvailabilityBody = `
 <ul>
-        <li>${t("green-must-match")}</li>
-        <ul>
-                <li>${t("all-data-needed-to-reconstruct")}</li>
-                <li>${t("data-is-self-hosted-by-default")}/li>
-            </ul>
-            </li>
-        <br />
-        <li>${t("yellow-must-match")}</li>
-        <ul>
-                <li>${t("data-is-made-available-by-an-alternative-consensus")}</li>
-                <li>${t("data-is-stored-via-an-offchain-committee")}</li>
-            </ul>
-            </li>
-        <br />
-        <li>${t("red")}</li>
-        <ul>
-<<<<<<< HEAD
-                <li>${t("data-is-stored-via-an-offchain-committee-with-at-least-5-actors-attesting")}</li>
-=======
-                <li>Data is stored via an offchain committee with at least 5 external, publicly known actors attesting that the data is available.</li>
->>>>>>> 71790bc8
+        <li>${t("green-must-match-one-of-the-following-conditions")}</li>
+        <ul>
+                <li>${t("all-data-needed-to-reconstruct-the-layers-state-lives")}</li>
+                <li>${t("data-is-self-hosted-by-default-and-users-are-required")}/li>
+            </ul>
+            </li>
+        <br />
+        <li>${t("yellow-must-match-one-of-the-following-conditions")}</li>
+        <ul>
+                <li>${t("data-is-made-available-by-an-alternative-consensus-protocol-")}</li>
+                <li>${t("data-is-stored-via-an-offchain-committee-or-consensus")}</li>
+            </ul>
+            </li>
+        <br />
+        <li>${t("red")}</li>
+        <ul>
+                <li>${t("data-is-stored-via-an-offchain-committee-with-at-least-5")}</li>
             </ul>
             </li>
         <br />
@@ -125,40 +104,26 @@
 <ul>
         <li>${t("green-must-match-one-of-the-following-conditions")}</li>
         <ul>
-<<<<<<< HEAD
                 <li>${t("users-can-self-sequence-their-own-transactions")}</li>
-=======
-                <li>Users can self-sequence their own transactions by including it on bitcoin and the centralized validator cannot selectively censor. In layers with centralized block producers, they cannot selectively censor, the validator(s) would need to halt the entire system to censor users.</li>
->>>>>>> 71790bc8
-            </ul>
-            </li>
-        <br />
-        <li>${t("yellow-must-match-one-of-the-following-conditions")}</li>
-        <ul>
-<<<<<<< HEAD
-                <li>${t("the-validator-node-software-is-open")}</li>
-                <li>${t("the-layer-is-merge-mined-with-bitcoin")}</li>
-=======
-                <li>The validator (aka network operator) node software is open-source, anyone can become a validator in a (at least) minimally permissioned (e.g. proof of stake) way, and at least 5 externally, publicly known validators participate in proposing and signing blocks</li>
-                <li>The layer is merge-mined with Bitcoin and secured by greater than 50% of hashrate</li>
->>>>>>> 71790bc8
-            </ul>
-            </li>
-        <br />
-        <li>${t("red")}</li>
-        <ul>
-<<<<<<< HEAD
-                <li>${t("the-layer-is-operated-by-a-validator")}</li>
-                <li>${t("anyone-can-ensure-the-integrity")}</li>
-=======
-                <li>The layer is operated by a validator set of at least 5 externally, publicly known operators</li>
->>>>>>> 71790bc8
-            </ul>
-            </li>
-        <br />
-        <li>${t("stop")}</li>
-        <ul>
-                <li>{t('doesnt-meet-the-criteria-for-any-other-rating-in-this-section')}</li>
+            </ul>
+            </li>
+        <br />
+        <li>${t("yellow-must-match-one-of-the-following-conditions")}</li>
+        <ul>
+                <li>${t("the-validator-aka-network-operator-node-software")}</li>
+                <li>${t("the-layer-is-merge-mined-with-bitcoin-and-secured")}</li>
+            </ul>
+            </li>
+        <br />
+        <li>${t("red")}</li>
+        <ul>
+                <li>${t("the-layer-is-operated-by-a-validator-set-of-at-least")}</li>
+            </ul>
+            </li>
+        <br />
+        <li>${t("stop")}</li>
+        <ul>
+                <li>${t("doesnt-meet-the-criteria-for-any-other-rating-in-this-section")}</li>
             </ul>
             </li>
         <br />
@@ -169,80 +134,50 @@
     <ul>
         <li>${t("green-must-match-one-of-the-following-conditions")}</li>
         <ul>
-<<<<<<< HEAD
-                <li>${t("settlement-happens-onchain-and")}</li>
-                <li>${t("settlement-happens-onchain-optimistically")}</li>
-=======
-                <li>Layer's consensus is constructed in a way that operators (including users in P2P network) must build on a state root, or state commitment, posted to bitcoin</li>
-                <li>Layer transactions happen atomically and cannot reorg</li>
->>>>>>> 71790bc8
-            </ul>
-            </li>
-        <br />
-        <li>${t("yellow-must-match")}</li>
-        <ul>
-<<<<<<< HEAD
-                <li>${t("settlement-guarantees-come-from")}</li>
-=======
-                <li>Settlement guarantees come from a permissionless, alternative consensus network operated by at least 5 externally, publicly known operators</li>
->>>>>>> 71790bc8
-            </ul>
-            </li>
-        <br />
-        <li>${t("red")}</li>
-        <ul>
-<<<<<<< HEAD
-                <li>${t("requirements-for-yellow-are-not-met")}</li>
-=======
-                <li>Layer finality guarantees come from a federated system</li>
->>>>>>> 71790bc8
-            </ul>
-            </li>
-        <br />
-        <li>${t("stop")}</li>
-        <ul>
-<<<<<<< HEAD
-                <li>${t("layer-does-not-have-an-active")}</li>
-=======
-                <li>None of the requirements for Red are met.</li>
->>>>>>> 71790bc8
+                <li>${t("layers-consensus-is-constructed-in-a-way-that-operators-including-users-in-p2p-network-must-build-on-a-state-root-or-state-commitment-posted-to-bitcoin")}</li>
+                <li>${t("layer-transactions-happen-atomically-and-cannot-reorg")}</li>
+            </ul>
+            </li>
+        <br />
+        <li>${t("yellow-must-match-one-of-the-following-conditions")}</li>
+        <ul>
+                <li>${t("settlement-guarantees-come-from-a-permissionless-alternative-consensus-network-operated-by-at-least-5-externally-publicly-known-operators")}</li>
+            </ul>
+            </li>
+        <br />
+        <li>${t("red")}</li>
+        <ul>
+                <li>${t("layer-finality-guarantees-come-from-a-federated-system")}</li>
+            </ul>
+            </li>
+        <br />
+        <li>${t("stop")}</li>
+        <ul>
+                <li>${t("none-of-the-requirements-for-red-are-met")}</li>
             </ul>
             </li>
         <br />
         <li>${t("additional-considerations")}</li>
         <ul>
-                <li>${t("if-all-transactions-are-finalized-offchain-and-the")}</li>
+                <li>${t("if-all-transactions-are-finalized-offchain-and-the-sidesystems")}</li>
                 </ul>
         </li>
         </ul>
 `;
 
     const additionalQuestionsBody = `
-<<<<<<< HEAD
-    <ul>
-    <ul>
-        <li>${t("in-addition-to-performing-this-assessment")}</li>
-=======
-        <p>In addition to performing this assessment, we additionally have a “Bitcoin security” section where we cover:</p>
->>>>>>> 71790bc8
+        <p>${t("in-addition-to-performing-this-assessment-we")}</p>
         <ul>
                 <li>${t("if-the-protocol-inherits-security-from-bitcoin")}</li>
                 <li>${t("if-the-protocol-needs-an-alternative-token-to-function")}</li>
                 <li>${t("if-the-protocol-introduces-mev-to-bitcoin")}</li>
                 <li>${t("if-the-protocol-contributes-to-bitcoins-security-budget")}</li>
             </ul>
-<<<<<<< HEAD
-            </li>
-        </ul>
-        <li>${t("we-also-cover-areas-related-to-various-technologies-used-and-potential-use-cases")}</li>
-    </ul>
-=======
-        <p>We also cover areas related to various technologies used, and potential use cases.</p>
->>>>>>> 71790bc8
+        <p>${t("we-also-cover-areas-related-to-various-technologies-used-and-potential-use-cases")}</p>
 `;
 
     const additionalContextBody = `
-    <p>${t("some-context-related-to-risks-with-certain")}</p>
+    <p>${t("some-context-related-to-risks-with-certain-protocols-")}</p>
 `;
 
     const criticalRiskAcknowledgementBody = `
@@ -250,13 +185,13 @@
 `;
 
     const summaryBody = `
-    <p>${t("this-framework-can-be-easier")}</p>
+    <p>${t("this-framework-can-be-easier-to-customize-and-provide")}</p>
     <br />
-    <p>${t("this-risk-assessment-is-an-initial")}</p>
+    <p>${t("this-risk-assessment-is-an-initial-starting-point-to")}</p>
     <br />
-    <p>${t("bitcoin-does-not-have-a-unified-scaling")}</p>
+    <p>${t("bitcoin-does-not-have-a-unified-scaling-roadmap-there")}</p>
     <br />
-    <p>${t("if-you-have-comments-on-this-framework-please-consider-joining")}</p>
+    <p>${t("if-you-have-comments-on-this-framework-please")}</p>
 `;
 
     return (
@@ -276,42 +211,24 @@
                                 <div className="flex flex-col gap-3 cursor-pointer">
                                     <div className="text-xl font-light text-zinc-800 leading-9">
                                         {t(
-                                            "this-is-the-framework-we-use-to-analyze-sidechains",
+                                            "this-is-the-framework-we-use-to-analyze-sidechains-l2s-and-other-scaling-protocols",
                                         )}
                                     </div>
                                     <div className="text-base font-normal text-slate-500 leading-normal">
-<<<<<<< HEAD
                                         {t(
-                                            "the-bitcoin-layers-risk-assessment",
+                                            "the-bitcoin-layers-risk-assessment-is-broken-down-into-four-sections-they-cover-bridge-security-data-availability-network-operators-and-settlement-assurance-finality-guarantees-the-assessments-also-include-more-granular-reviews-of-specific-areas-for-example-if-the-chain-uses-a-federated-two-way-peg-an-additional-assessment-on-the-security-related-to-that-peg-can-be-performed",
                                         )}
                                         <br />
                                         <br />{" "}
                                         {t(
-                                            "this-assessment-is-not-reflective-of-l2",
+                                            "this-assessment-is-not-reflective-of-l2-or-sidesystem",
                                         )}{" "}
-=======
-                                        The Bitcoin Layers risk assessment is
-                                        broken down into four sections. They
-                                        cover Bridge Security, Data
-                                        Availability, Network Operators, and
-                                        Settlement Assurance (Finality
-                                        Guarantees). The assessments also
-                                        include more granular reviews of
-                                        specific areas. For example, if the
-                                        chain uses a federated two-way peg, an
-                                        additional assessment on the security
-                                        related to that peg can be performed.
->>>>>>> 71790bc8
                                         <br />
                                     </div>
                                 </div>
                             </div>
                             <InfoBox
-<<<<<<< HEAD
-                                title={t("bridge-custody")}
-=======
-                                title="Bridge Security"
->>>>>>> 71790bc8
+                                title={t("bridge-security")}
                                 body={bridgeCustodyBody}
                             />
                             <InfoBox
@@ -323,11 +240,7 @@
                                 body={networkOperatorsBody}
                             />
                             <InfoBox
-<<<<<<< HEAD
-                                title={t("settlement-assurance")}
-=======
-                                title="Finality Guarantees"
->>>>>>> 71790bc8
+                                title={t("finality-guarantees")}
                                 body={settlementAssuranceBody}
                             />
                             <InfoBox
