<<<<<<< HEAD
=======
import { allLayers } from "@/util/layer_index";
import { allInfrastructures } from "@/util/infrastructure_index";

>>>>>>> bdd9ab0c
import FederationTable from "@/components/tables/federation-table";
import Hero from "@/components/hero";
import { getTranslations } from "next-intl/server";
import { getAllLayersWithSlugs } from "@/i18n/helpers";

<<<<<<< HEAD
export default async function BridgesPage() {
    const t = await getTranslations("federation-table");
    const { allLayers } = await getAllLayersWithSlugs();
    const sortedLayers = allLayers
=======
export default function BridgesPage() {
    const sortedEverything = [...allLayers, ...allInfrastructures]
>>>>>>> bdd9ab0c
        .filter((item) => item.bridge)
        .sort((a, b) =>
            a.title.toLowerCase().localeCompare(b.title.toLowerCase()),
        );
    console.log("allInfrastructures", allInfrastructures);
    console.log("everything     ", sortedEverything);

    const typeFilters = [
        ...new Set(
            sortedEverything.map((item) =>
                "layerType" in item ? item.layerType : item.infrastructureType,
            ),
        ),
    ];

    const layerHeaders = [
        {
            name: t("name-label"),
            showSorting: true,
            mobileLabel: t("name-label--mobile"),
        },
<<<<<<< HEAD
=======
        { name: "Snapshot", showSorting: false, mobileLabel: "Snapshot" },
>>>>>>> bdd9ab0c
        {
            name: t("risk-label"),
            showSorting: false,
            mobileLabel: t("risk-label--mobile"),
        },
        {
            name: t("type-label"),
            showSorting: true,
            mobileLabel: t("type-label--mobile"),
            filterOptions: typeFilters,
        },
<<<<<<< HEAD
        {
            name: t("status-label"),
            showSorting: true,
            mobileLabel: t("status-label--mobile"),
        },
        {
            name: t("unit-label"),
            showSorting: true,
            mobileLabel: t("unit-label--mobile"),
        },
        {
            name: t("btc-locked-label"),
            showSorting: true,
            mobileLabel: t("btc-locked-label--mobile"),
        },
=======
        { name: "Status", showSorting: true, mobileLabel: "Status" },
        { name: "TVL", showSorting: true, mobileLabel: "TVL" },
>>>>>>> bdd9ab0c
    ];

    return (
        <div className="mx-auto">
            <Hero
                title="Bridges"
                description="Not every bitcoin bridge is made equal."
            />
            <div className="lg:flex mb-4 justify-center w-full lg:max-w-5xl mx-auto">
                <FederationTable
                    data={sortedEverything}
                    headers={layerHeaders}
                />
            </div>
        </div>
    );
}<|MERGE_RESOLUTION|>--- conflicted
+++ resolved
@@ -1,23 +1,14 @@
-<<<<<<< HEAD
-=======
-import { allLayers } from "@/util/layer_index";
-import { allInfrastructures } from "@/util/infrastructure_index";
-
->>>>>>> bdd9ab0c
 import FederationTable from "@/components/tables/federation-table";
 import Hero from "@/components/hero";
 import { getTranslations } from "next-intl/server";
-import { getAllLayersWithSlugs } from "@/i18n/helpers";
+import { getAllInfrastructure, getAllLayersWithSlugs } from "@/i18n/helpers";
 
-<<<<<<< HEAD
 export default async function BridgesPage() {
     const t = await getTranslations("federation-table");
     const { allLayers } = await getAllLayersWithSlugs();
-    const sortedLayers = allLayers
-=======
-export default function BridgesPage() {
+    const { allInfrastructures } = await getAllInfrastructure();
+
     const sortedEverything = [...allLayers, ...allInfrastructures]
->>>>>>> bdd9ab0c
         .filter((item) => item.bridge)
         .sort((a, b) =>
             a.title.toLowerCase().localeCompare(b.title.toLowerCase()),
@@ -34,52 +25,22 @@
     ];
 
     const layerHeaders = [
+        { name: t("name"), showSorting: false, mobileLabel: t("name") },
+        { name: t("snapshot"), showSorting: false, mobileLabel: t("snapshot") },
         {
-            name: t("name-label"),
-            showSorting: true,
-            mobileLabel: t("name-label--mobile"),
-        },
-<<<<<<< HEAD
-=======
-        { name: "Snapshot", showSorting: false, mobileLabel: "Snapshot" },
->>>>>>> bdd9ab0c
-        {
-            name: t("risk-label"),
+            name: t("type"),
             showSorting: false,
-            mobileLabel: t("risk-label--mobile"),
-        },
-        {
-            name: t("type-label"),
-            showSorting: true,
-            mobileLabel: t("type-label--mobile"),
+            mobileLabel: t("type"),
             filterOptions: typeFilters,
         },
-<<<<<<< HEAD
-        {
-            name: t("status-label"),
-            showSorting: true,
-            mobileLabel: t("status-label--mobile"),
-        },
-        {
-            name: t("unit-label"),
-            showSorting: true,
-            mobileLabel: t("unit-label--mobile"),
-        },
-        {
-            name: t("btc-locked-label"),
-            showSorting: true,
-            mobileLabel: t("btc-locked-label--mobile"),
-        },
-=======
-        { name: "Status", showSorting: true, mobileLabel: "Status" },
-        { name: "TVL", showSorting: true, mobileLabel: "TVL" },
->>>>>>> bdd9ab0c
+        { name: t("status"), showSorting: true, mobileLabel: t("status") },
+        { name: t("tvl"), showSorting: true, mobileLabel: t("tvl") },
     ];
 
     return (
         <div className="mx-auto">
             <Hero
-                title="Bridges"
+                title={t("bridges")}
                 description="Not every bitcoin bridge is made equal."
             />
             <div className="lg:flex mb-4 justify-center w-full lg:max-w-5xl mx-auto">
