--- conflicted
+++ resolved
@@ -2,13 +2,8 @@
     "slug": "ark",
     "title": "Ark",
     "layerType": "Virtual UTXOs",
-<<<<<<< HEAD
-    "live": "Testnet",
+    "live": "Mainnet",
     "bridge": false,
-=======
-    "live": "Mainnet",
-    "federation": false,
->>>>>>> 57491fe0
     "underReview": "yes",
     "riskFactors": ["Unverified", "Unverified", "Unverified", "Unverified"],
     "purpose": "Payments",
