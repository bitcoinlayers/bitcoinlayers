--- conflicted
+++ resolved
@@ -1,107 +1,3 @@
-<<<<<<< HEAD
-import {
-    LayerProject,
-    Type,
-    LiveStatus,
-    RiskFactor,
-    EntityType,
-    EntityCategory,
-    Site,
-    RiskSection,
-    ContentSection,
-    RiskCategory,
-} from "../props";
-
-const polygonzkevm: LayerProject = {
-    type: Type.Layer,
-    slug: "polygonzkevm",
-    title: "Polygon zkEVM",
-    entityType: EntityType.AltRollup,
-    entityCategory: EntityCategory.Alt,
-    live: LiveStatus.Mainnet,
-    staking: false,
-    liquidStaking: false,
-    bridge: false,
-    underReview: false,
-    riskFactors: [
-        RiskFactor.High,
-        RiskFactor.High,
-        RiskFactor.High,
-        RiskFactor.High,
-    ],
-    btcLocked: 0,
-    nativeToken: "-",
-    feeToken: "POL",
-    bitcoinOnly: false,
-    links: [
-        {
-            text: Site.Website,
-            url: "https://polygon.technology/",
-        },
-        {
-            text: Site.Docs,
-            url: "https://docs.polygon.technology/zkEVM/",
-        },
-        {
-            text: Site.Explorer,
-            url: "https://zkevm.polygonscan.com/",
-        },
-        {
-            text: Site.GitHub,
-            url: "https://github.com/0xpolygonhermez",
-        },
-        {
-            text: Site.Twitter,
-            url: "https://x.com/0xPolygon",
-        },
-    ],
-    description: "",
-    riskAnalysis: [
-        {
-            category: RiskCategory.BtcCustody,
-            score: 0,
-            tier: "",
-            title: "",
-            content: "",
-            pegs: [],
-        },
-        {
-            category: RiskCategory.DataAvailability,
-            score: 0,
-            tier: "",
-            title: "",
-            content: "",
-        },
-        {
-            category: RiskCategory.BlockProduction,
-            score: 0,
-            tier: "",
-            title: "",
-            content: "",
-        },
-        {
-            category: RiskCategory.StateValidation,
-            score: 0,
-            tier: "",
-            title: "",
-            content: "",
-        },
-    ],
-    sections: [
-        {
-            id: "description",
-            title: "Description",
-            content: [
-                {
-                    content: "Under review.",
-                },
-            ],
-        },
-    ],
-};
-
-export default polygonzkevm;
-=======
 import {
     LayerProject,
     Type,
@@ -205,5 +101,4 @@
     ],
 };
 
-export default polygonzkevm;
->>>>>>> 285129fe
+export default polygonzkevm;