--- conflicted
+++ resolved
@@ -3,12 +3,8 @@
     "title": "Lightning Network",
     "layerType": "State Channel",
     "live": "Mainnet",
-<<<<<<< HEAD
-    "federation": false,
     "staking": false,
-=======
     "bridge": false,
->>>>>>> e572d30b
     "underReview": "no",
     "riskFactors": ["Low", "Low", "Low", "Low"],
     "purpose": "Payments",
