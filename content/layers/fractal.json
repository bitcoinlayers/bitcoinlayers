--- conflicted
+++ resolved
@@ -2,12 +2,8 @@
     "slug": "fractal",
     "title": "Fractal",
     "layerType": "Sidechain",
-<<<<<<< HEAD
-    "live": "Announced",
+    "live": "Mainnet",
     "federation": false,
-=======
-    "live": "Mainnet",
->>>>>>> aa428867
     "underReview": "yes",
     "riskFactors": ["", "", "", ""],
     "purpose": "-",
