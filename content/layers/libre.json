--- conflicted
+++ resolved
@@ -3,12 +3,8 @@
     "title": "Libre",
     "layerType": "Sidechain",
     "live": "Mainnet",
-<<<<<<< HEAD
-    "federation": false,
     "staking": false,
-=======
     "bridge": false,
->>>>>>> e572d30b
     "underReview": "no",
     "riskFactors": ["Unverified", "High", "High", "High"],
     "purpose": "General",
