--- conflicted
+++ resolved
@@ -3,12 +3,8 @@
     "title": "Liquid",
     "layerType": "Sidechain",
     "live": "Mainnet",
-<<<<<<< HEAD
-    "federation": true,
     "staking": false,
-=======
     "bridge": true,
->>>>>>> e572d30b
     "underReview": "no",
     "riskFactors": ["Unverified", "Medium", "High", "Medium"],
     "purpose": "General",
