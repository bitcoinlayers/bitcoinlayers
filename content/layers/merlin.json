{
    "slug": "merlin",
    "title": "Merlin",
    "layerType": "Sidechain",
    "live": "Mainnet",
<<<<<<< HEAD
    "federation": true,
    "staking": true,
=======
    "bridge": true,
>>>>>>> e572d30b
    "underReview": "no",
    "riskFactors": ["Unverified", "Unverified", "Unverified", "Unverified"],
    "purpose": "General",
    "btcBridge": "Limited information",
    "settlement": "External",
    "btcLocked": 9303,
    "executionEnv": "Offchain",
    "consensus": "Centralized Sequencer",
    "nativeToken": "MERL",
    "feeToken": "WBTC",
    "enshrinedBtc": "WBTC",
    "bitcoinOnly": false,
    "links": [
        "https://merlinchain.io/",
        "https://docs.merlinchain.io/merlin-docs",
        "https://docs.merlinchain.io/merlin-docs",
        "https://docs.merlinchain.io/merlin-docs/developers",
        "https://docs.merlinchain.io/merlin-docs/developers",
        "https://twitter.com/MerlinLayer2"
    ],
    "description": "Merlin is an implementation of Polygon CDK chain. It likely is running a Polygon chain on top of a permissioned fork of the EVM.",
    "riskAnalysis": [
        {
            "category": "Bridge Security",
            "score": 0,
            "tier": "Unverified",
            "title": "Users deposit funds into a MPC wallet managed by a custodian",
            "content": "When users deposit funds into Merlin, they deposit funds into a MPC wallet managed by Cobo, a institutional custodian. Information on how many signers participate in this MPC scheme is not available. Merlin has stated that more players are being added into this custody scheme.\n\n🔬We are currently reviewing the signers for the Merlin two-way peg."
        },
        {
            "category": "Data Availability",
            "score": 0,
            "tier": "Unverified",
            "title": "State data is stored and made available by a permissioned data availability committee. The identities of its members are under review",
            "content": "Merlin chain is built on the Polygon CDK stack. In its Github, it has a copy of the Polygon CDK Committee contract. In the contract, it states that the admin has the control to set up the committee, so it is likely that the members of this committee are permissioned and selected by the Merlin Chain operator. We have not been able to verify the members of this committee."
        },
        {
            "category": "Network Operators",
            "score": 0,
            "tier": "Unverified",
            "title": "Blocks are produced by a centralized sequencer and forced inclusion mechanism is unverified",
            "content": "Merlin chain blocks are currently produced by a centralized sequencer. If the sequencer were to go down, or censor users, users would force include transactions to an L1 that is not Bitcoin. We have not verified if Merlin's forced inclusion mechanism is currently live.\n\nAdditionally, Merlin transactions are not finalized until its parent chain accepts the Merlin state transition."
        },
        {
            "category": "Finality guarantees",
            "score": 0,
            "tier": "Unverified",
            "title": "Sequencer batches and validity proofs posted offchain. ❓ We are unable to verify Merlin Chain's L1 contracts",
            "content": "Merlin propsedly uses zkSNARKS to ensure state correctness. The Merlin prover posts validity proofs of execution to its L1 contract to finalize state transitions. It is unknown which chain Merlin posts its latest state root to."
        }
    ],
    "sections": [
        {
            "id": "bitcoinsecurity",
            "title": "Bitcoin Security",
            "content": [
                {
                    "title": "Merlin currently inherits no security from Bitcoin",
                    "content": "Merlin's L1 contracts and data availability mechanism point to participants in an alternative consensus protocol that is not Bitcoin."
                },
                {
                    "title": "MERL token is live, but not currently used to pay transaction fees",
                    "content": "Gas on the Merlin chain is currently paid in a BTC-synthetic. It is unknown if Merlin will use the MERL token for network security in the future.\n\nWhen Merlin integrates with Bsquared Network, it will rely on the BSQ token for security."
                },
                {
                    "title": "No MEV introduced to Bitcoin, but a centralized sequencer can reorder transactions",
                    "content": "Merlin does not introduce any MEV on the Bitcoin L1. Users trust the Merlin sequencer to not reorder their transactions to extract MEV."
                },
                {
                    "title": "Merlin does not contribute to the security budget",
                    "content": "Merlin does not currently contribute to the Bitcoin security budget."
                }
            ]
        },
        {
<<<<<<< HEAD
=======
            "id": "withdrawals",
            "title": "Withdrawals",
            "content": [
                {
                    "title": "Withdrawals are processed by a custodian",
                    "content": "Withdrawals from Merlin chain are processed by a custodial operator. Users trust that the Merlin sequencer will include their withdrawal request in a block, and that the custodial operators of the bridge will facilitate an exit from the system."
                }
            ]
        },
        {
>>>>>>> e572d30b
            "id": "additionalconsiderations",
            "title": "Additional Considerations",
            "content": [
                {
                    "title": "Some code is not open-source",
                    "content": "Merlin Chain contracts are all currently upgradeable by an admin. The contracts it has listed on its CDKValdidium can not be verified on its respective L1 blockchain."
                },
                {
                    "title": "Merlin L1 smart contract not verified",
                    "content": "We are currenly unable to verify if the smart contracts listed in Merlin's Github are in fact the contracts used on its mainnet. The main contract for Polygoin CDKValidium on Ethereum was previously listed as the Merlin L1 contract in its documentation, but that was removed and no longer listed. Merlin chain have announced they will deploy their chain on Bsquared Network's L1 blockchain, which is a permissioned network. New contracts have been listed in its Github, but their L1 RPC points to a different chain that is not Bsquared Network."
                }
            ]
        },
        {
            "id": "technology",
            "title": "Technology",
            "content": [
                {
                    "title": "Leveraging the Polygon zkEVM stack",
                    "content": "Merlin was deployed by Lumoz, a Rollup-as-a-Service provider that supports the Polygon zkEVM stack. This sees the Merlin chain be EVM-compatible and proposedly mimic a similar architecture to Polygon Validiums on Ethereum, albeit the security of its host chain is unknown."
                }
            ]
        },
        {
            "id": "usecases",
            "title": "Use Cases",
            "content": [
                {
                    "title": "EVM-based applications",
                    "content": "The potential use cases for Bsquared Network are similar to that of other EVM-based sidechains. Developers can deploy smart contracts that enable applications like borrowing and lending protocols, stablecoins, NFTs, and more. The primary, proposed use case for Bsquared Network is to act as an application layer for Bitcoin."
                }
            ]
        }
    ],
    "knowledgeBits": [
        {
            "url": "https://merlinchain.io/",
            "displayText": "Merlin Chain website"
        },
        {
            "url": "https://docs.merlinchain.io/merlin-docs/resources/merlin-contracts",
            "displayText": "Merlin documentation"
        },
        {
            "url": "https://github.com/MerlinLayer2/",
            "displayText": "Merlin Chain's Github"
        }
    ]
}<|MERGE_RESOLUTION|>--- conflicted
+++ resolved
@@ -3,12 +3,8 @@
     "title": "Merlin",
     "layerType": "Sidechain",
     "live": "Mainnet",
-<<<<<<< HEAD
-    "federation": true,
     "staking": true,
-=======
     "bridge": true,
->>>>>>> e572d30b
     "underReview": "no",
     "riskFactors": ["Unverified", "Unverified", "Unverified", "Unverified"],
     "purpose": "General",
@@ -84,8 +80,6 @@
             ]
         },
         {
-<<<<<<< HEAD
-=======
             "id": "withdrawals",
             "title": "Withdrawals",
             "content": [
@@ -96,7 +90,6 @@
             ]
         },
         {
->>>>>>> e572d30b
             "id": "additionalconsiderations",
             "title": "Additional Considerations",
             "content": [
