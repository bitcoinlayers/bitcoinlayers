--- conflicted
+++ resolved
@@ -3,13 +3,8 @@
   "title": "Merlin",
   "layerType": "Sidechain",
   "live": "Mainnet",
-<<<<<<< HEAD
-  "underReview": "",
-  "riskFactors": ["", "", "", ""],
-=======
   "underReview": "No",
   "riskFactors": ["High", "High", "High", "Medium"],
->>>>>>> efd29c8c
   "purpose": "General",
   "btcBridge": "Federated Multisig",
   "settlement": "Offchain DAC",
@@ -27,52 +22,33 @@
     "https://docs.merlinchain.io/merlin-docs/developers",
     "https://twitter.com/MerlinLayer2"
   ],
-<<<<<<< HEAD
   "description": "Merlin is an implementation of Polygon CDK chain. It looks to build a validia chain using an alternative system for data availability. Its documentation shares that it will add Bitcoin native security in the future, but no code or research has been released.",
-=======
-  "description":
-   "Merlin chain is a Polygon CDK chain. It's L1 smart contract, in its documentation, points to Ethereum. Its documentation shares that it will add Bitcoin native security in the future, but no code or research has been released. The Bitcoin bridge is essentially a centralized multi-sig that can steal user funds at any point."
-  ,
->>>>>>> efd29c8c
   "riskAnalysis": [
     {
       "category": "Unilateral Exits",
       "score": 0,
-<<<<<<< HEAD
-      "tier": "",
-=======
       "tier": "High",
->>>>>>> efd29c8c
       "title": "Bridge program under review",
       "content": "We are currently reviewing the bridge program related to Merlin. The vault that mints BTC on Merlin is an upgradeable contract."
     },
     {
       "category": "Data Availability",
       "score": 0,
-<<<<<<< HEAD
-      "tier": "",
-=======
       "tier": "High",
->>>>>>> efd29c8c
       "title": "Uses a DAC for offchain data availability. Members under review",
       "content": "Merlin chain is built on the Polygon CDK stack. In its Github, it has a copy of the Polygon CDK Committee contract. In the contract, it states that the admin has the control to set up the committee, so it is likely that the members of this committee are permissioned and selected by the Merlin Chain operator."
     },
     {
       "category": "Block Production",
       "score": 0,
-<<<<<<< HEAD
-      "tier": "",
-=======
       "tier": "High",
->>>>>>> efd29c8c
       "title": "Blocks are produced by a centralized sequencer",
       "content": "Merlin chain blocks are currently produced by a centralized sequencer."
     },
     {
       "category": "State Validation",
       "score": 0,
-<<<<<<< HEAD
-      "tier": "",
+      "tier": "Medium",
       "title": "No mechanism to enforce state validation on Bitcoin",
       "content": "Merlin uses zkSNARKS to ensure state correctness. The Merlin prover supposedly posts validity proofs of execution to its L1 contract to finalize state transitions. It is unknown which chain Merlin settles to, but its documentation previously pointed to Ethereum."
     }
@@ -88,24 +64,6 @@
         }
       ]
     }
-=======
-      "tier": "Medium",
-      "title": "No mechanism to enforce state validation on Bitcoin",
-      "content": "Merlin uses zkSNARKS to ensure state correctness. The Merlin prover supposedly posts validity proofs of execution to its L1 contract to finalize state transitions. It is unknown which chain Merlin settles to, but its documentation previously pointed to Ethereum."
-    }
-  ],
-  "sections": [
-{
-  "id": "bitcoinsecurity",
-  "title": "Additional risk information",
-  "content": [
-    {
-      "title": "Github page to verify L1 contracts not available",
-      "content": "We are currenly unable to verify if the smart contracts listed in Merlin's Github are in fact the contracts used on its mainnet. The main contract for Polygoin CDKValidium on Ethereum was previously listed as the Merlin L1 contract in its documentation, but that contract was removed and no longer listed. We are currently reviewing the Merlin's implementation of Polygon CDKValidium to verify its contracts."
-    }
-  ]
-  }
->>>>>>> efd29c8c
   ],
   "knowledgeBits": [
     {
