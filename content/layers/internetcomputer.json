{
    "slug": "internetcomputer",
    "title": "Internet Computer",
    "layerType": "Sidechain",
    "live": "Mainnet",
    "bridge": true,
    "underReview": "no",
    "riskFactors": ["High", "Medium", "Medium", "Medium"],
    "purpose": "General",
    "btcBridge": "Consensus-level Multi-sig",
    "settlement": "Offchain",
    "btcLocked": 277,
    "executionEnv": "Offchain",
    "consensus": "Sidechain",
    "nativeToken": "ICP",
    "feeToken": "ckBTC",
    "enshrinedBtc": "ckBTC",
    "bitcoinOnly": false,
    "links": [
        "https://internetcomputer.org/bitcoin-integration",
        "https://internetcomputer.org/bitcoin-integration",
        "https://internetcomputer.org/docs/current/references/bitcoin-how-it-works",
        "https://dashboard.internetcomputer.org/bitcoin",
        "https://github.com/dfinity/bitcoin-canisteri",
        "https://twitter.com/dfinity"
    ],
    "description": "The Internet Computer Protocol (ICP) is a network of connected subnet blockchains. It has a smart contract module, known as the Bitcoin Canister, that enables ICP smart contracts to have a view into Bitcoin state and conduct Bitcoin transactions. It additionally has a bitcoin-backed synthetic, known as ckBTC, which sees signers of a multi-sig scheme custody BTC and mint and burn synthetic ckBTC tokens on ICP. Developers can deploy a variety of applications leveraging the Bitcoin canister and ckBTC.",
    "riskAnalysis": [
        {
            "category": "Bridge Security",
            "score": 0,
            "tier": "High",
<<<<<<< HEAD
            "title": "ckBTC multi-sig is managed by an alternative consensus mechanism, but no slashing is in place",
            "content": "Users who deposit funds into the ckBTC smart contract trust a set of operators, who are elected via ICP governance, with the custody of their bitcoin. The operators of the ‘pzp6e…’ subnet manage the “ckBTC” smart contract module, which is responsible for minting, custodying and burning bitcoin-backed tokens on the ICP sidechain.\n\nThis smart contract is a part of a subnet with 34 node operators. These operators are responsible for participating as signers within a tECSDA scheme that secures the multi-sig custodying funds on Bitcoin. It would take 12/34 operators to collude and steal user funds from the Bitcoin multi-sig."
=======
            "title": "Funds are custodied by signer set selected by ICP consensus",
            "content": "Users who deposit funds into ckBTC trust a set of operators, who are elected via ICP governance, with the custody of their bitcoin. The operators of the ‘pzp6e…’ subnet manage the “ckBTC” smart contract module, which is responsible for minting, custodying and burning bitcoin-backed tokens on the ICP sidechain.\n\nThis smart contract is a part of a subnet with 28 node operators. These operators have undergone a KYB process to ICP governance and are publicly known."
>>>>>>> 8e66be87
        },
        {
            "category": "Data Availability",
            "score": 0,
            "tier": "Medium",
            "title": "DA requirement is fulfilled by an alternative consensus mechanism",
            "content": "Data regarding the state of the ‘pzp6e…’ is made available, and stored, by the 34 individual node operators running the subnet. Should nodes for this subnet go offline, and a backup of the state is not regularly made, then users would lose access to their ckBTC balance and would be unable to burn ckBTC tokens for Bitcoin locked in the respective multi-sig on the mainchain."
        },
        {
            "category": "Network Operators",
            "score": 0,
            "tier": "Medium",
            "title": "Numerous roles involved in block building and ckBTC transaction settlement",
            "content": "Settlement for ckBTC transfers is a result of consensus for the ‘pzp6e…’ subnet operators. Once a transaction is finalized, it cannot be reorged. Users can leverage their ckBTC on any ICP subnet per the applications they interact with. Users would initiate a “call” to a specific application on any given subnet and a boundary node would route that call accordingly. The contract would then receive the call, initiate the transaction, and see the transaction confirmed should 2 ⁄ 3 of node operators on the given subnet accept it. This sees liveness trust assumptions vary from subnet to subnet. Bitcoin-specific applications would additionally be dependent on the Bitcoin Canister which is on the ‘w4rem…’ subnet, operated by 13 nodes. The 22 Boundary Nodes are managed by a centralized development organization, the DFINITY Foundation."
        },
        {
            "category": "Finality Guarantees",
            "score": 0,
            "tier": "Medium",
            "title": "Finality assurances are provided by an alternative consensus mechanism",
            "content": "After transactions are accepted into a block by a subnet's valdiator set, they cannot be reversed."
        }
    ],
    "sections": [
        {
            "id": "bitcoinsecurity",
            "title": "Bitcoin Security",
            "content": [
                {
                    "title": "ICP does not inherit security from bitcoin consensus",
                    "content": "ICP has no relationship with bitcoin consensus participants."
                },
                {
                    "title": "The protocol does not enable MEV on Bitcoin.",
                    "content": "ICP’s Bitcoin module is a separate consensus network and has no direct relationship with Bitcoin, and thus does not introduce MEV at the base layer."
                },
                {
                    "title": "An alternative token plays a role in network security",
                    "content": "ICP’s network security depends on a governance model that leverages the ICP token for voting. Validators are incentivized with newly issued ICP tokens to run validators. Users do not pay any fees for transactions on ICP subnets."
                },
                {
                    "title": "ICP does not directly contribute to the security budget",
                    "content": "ICP does not currently pay fees to Bitcoin miners."
                }
            ]
        },
        {
            "id": "withdrawals",
            "title": "Withdrawals",
            "content": [
                {
                    "title": "Withdrawals are permitted by a specific ICP subnet",
                    "content": "Withdrawals are ultimately processed by the operators of the ‘pzp6e’ subnet which manages the ckBTC smart contract. Users trust that at least 12 of the 34 signers will remain honest, not steal their funds, and process their withdrawals. If the Bitcoin Canister were to go offline, the ckBTC smart contract would be unable to issue withdrawals for users looking to burn ckBTC and redeem native bitcoin. Withdrawals would be paused until the Bitcoin Canister's subnet came back online."
                }
            ]
        },
        {
            "id": "technology",
            "title": "Technology",
            "content": [
                {
                    "title": "Threshold ECDSA Signatures",
                    "content": "The ICP network uses tECSDA signatures for ckBTC’s two-way peg with Bitcoin. This sees the private key for the Bitcoin address custodying funds split up, and shared, amongst the 34 nodes operating the relevant subnet."
                },
                {
                    "title": "Bitcoin Canister & Adapter",
                    "content": "The ICP network maintains an integration with Bitcoin. The ICP network has a subnet dedicated to the Bitcoin Canister and Adapter. The Bitcoin Canister enables subnets on the ICP blockchain to interact with the bitcoin network. They can have Bitcoin addresses, sign transactions and submit transactions to the bitcoin network. The Bitcoin Adapter enables the Bitcoin Canister to access Bitcoin state by querying a randomly selected set of Bitcoin nodes periodically."
                },
                {
                    "title": "Various programming languages and modules supported",
                    "content": "The ICP network supports a variety of programming languages and modules. Due to the multi-subnet architecture of ICP, there is no enshrined programming language. Developers can build on top of the subnet that best supports their individual use case. The two primary languages used for developing in ICP are Rust and Mokoto. ICP modules can also support more expressive smart contracts than the Bitcoin mainchain."
                }
            ]
        },
        {
            "id": "usecases",
            "title": "Use Cases",
            "content": [
                {
                    "title": "Lower fees",
                    "content": "ckBTC transactions on ICP are a fraction of a cent as of July, 2024."
                },
                {
                    "title": "Ordinals and Runes trading",
                    "content": "ICP supports the creation of Runes, BRC-20 and Ordinals marketplaces. Application developers can deploy on ICP for improved performance of their applications. These application modules are supported by the Bitcoin Canister and Bitcoin Adapter."
                }
            ]
        },
        {
            "id": "operator",
            "title": "Operator",
            "content": [
                {
                    "title": "ICP node operators are selected by NNS governance system",
                    "content": "The ICP network is operated by a number of permissioned parties who are selected by the NNS governance process. NNS is a tokenized governance mechanism where token holders lock their tokens into a governance contract and are able to vote on proposals and upgrades to the network, including adding and removing node operators from specific subnets. Votes are weighted via the amount of tokens staked in the system and the amount of time tokens have been locked. Voters can delegate their vote if they are unable to individually vote on specific proposals.\n\nNode operators for ICP subnet’s are selected by the ICP NNS governance mechanism. Node operators do not stake any capital and are not subject to slashing, but if they were to misbehave, they would be voted out via ICP’s governance mechanism and lose out on future rewards."
                }
            ]
        },
        {
            "id": "sourcecode",
            "title": "Source Code",
            "content": [
                {
                    "title": "Code related to bitcoin modules are open source",
                    "content": "Modules relevant to ICP’s integration with Bitcoin are open source."
                }
            ]
        }
    ],
    "knowledgeBits": [
        {
            "url": "https://internetcomputer.org/docs/current/developer-docs/getting-started/overview-of-icp",
            "displayText": "ICP Developer Docs"
        },
        {
            "url": "https://wiki.internetcomputer.org/wiki/Chain-key_Bitcoin",
            "displayText": "Overview on ckBTC"
        }
    ]
}<|MERGE_RESOLUTION|>--- conflicted
+++ resolved
@@ -30,13 +30,8 @@
             "category": "Bridge Security",
             "score": 0,
             "tier": "High",
-<<<<<<< HEAD
-            "title": "ckBTC multi-sig is managed by an alternative consensus mechanism, but no slashing is in place",
-            "content": "Users who deposit funds into the ckBTC smart contract trust a set of operators, who are elected via ICP governance, with the custody of their bitcoin. The operators of the ‘pzp6e…’ subnet manage the “ckBTC” smart contract module, which is responsible for minting, custodying and burning bitcoin-backed tokens on the ICP sidechain.\n\nThis smart contract is a part of a subnet with 34 node operators. These operators are responsible for participating as signers within a tECSDA scheme that secures the multi-sig custodying funds on Bitcoin. It would take 12/34 operators to collude and steal user funds from the Bitcoin multi-sig."
-=======
             "title": "Funds are custodied by signer set selected by ICP consensus",
-            "content": "Users who deposit funds into ckBTC trust a set of operators, who are elected via ICP governance, with the custody of their bitcoin. The operators of the ‘pzp6e…’ subnet manage the “ckBTC” smart contract module, which is responsible for minting, custodying and burning bitcoin-backed tokens on the ICP sidechain.\n\nThis smart contract is a part of a subnet with 28 node operators. These operators have undergone a KYB process to ICP governance and are publicly known."
->>>>>>> 8e66be87
+            "content": "Users who deposit funds into ckBTC trust a set of operators, who are elected via ICP governance, with the custody of their bitcoin. The operators of the ‘pzp6e…’ subnet manage the “ckBTC” smart contract module, which is responsible for minting, custodying and burning bitcoin-backed tokens on the ICP sidechain.\n\nThis smart contract is a part of a subnet with 34 node operators. These operators have undergone a KYB process to ICP governance and are publicly known."
         },
         {
             "category": "Data Availability",
