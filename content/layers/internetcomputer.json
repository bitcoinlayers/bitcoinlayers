--- conflicted
+++ resolved
@@ -6,21 +6,12 @@
   "underReview": "yes",
   "riskFactors": ["", "", "", ""],
   "purpose": "General",
-<<<<<<< HEAD
   "btcBridge": "Under review",
   "settlement": "Under Review",
-  "btcLocked": 0,
+  "btcLocked": 237,
   "executionEnv": "Under Review",
   "consensus": "Under Review",
   "nativeToken": "ICP",
-=======
-  "btcBridge": "Permissionless Multisig",
-  "settlement": "Offchain",
-  "btcLocked": 237,
-  "executionEnv": "Bitcoin Script",
-  "consensus": "PoM",
-  "nativeToken": "-",
->>>>>>> 7ead42cc
   "feeToken": "ckBTC",
   "enshrinedBtc": "ckBTC",
   "links": [
