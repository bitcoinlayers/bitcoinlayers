--- conflicted
+++ resolved
@@ -80,16 +80,10 @@
                     name: "Simple sBTC",
                     infrastructureSlug: "simple-sbtc",
                     score: 0,
-<<<<<<< HEAD
-                    tier: RiskFactor.UnderReview,
-                    title: TokenSnippet.UnderReview,
-                    content: "This two-way peg is under review",
-=======
                     tier: RiskFactor.VeryHigh,
                     title: "Simple sBTC is managed by Unisat",
                     content:
                         "The Simple sBTC bridge is managed by Unisat, a centralized company. There is no public information or code repository available to verify that the two-way peg is managed by multiple parties.",
->>>>>>> 4adb86d5
                 },
             ],
         },
