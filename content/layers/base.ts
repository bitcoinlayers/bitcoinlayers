--- conflicted
+++ resolved
@@ -205,14 +205,8 @@
             category: RiskCategory.FinalityGuarantees,
             score: 0,
             tier: RiskFactor.High,
-<<<<<<< HEAD
             title: "Base's state transitions finalize by updating its state based on data posted to Ethereum",
             content: `${Reviewsnippet.AltRollupFinality}`,
-=======
-            title: "Base state transitions finalize on Ethereum. Rollup nodes finalize after applying the STF over data blobs. Light clients finalize after a fraud proof window passes",
-            content: `${ReviewSnippet.FinalityAltRollupPermissionlessFraudProofs}`,
->>>>>>> 35c4bc9f
-        },
     ],
     sections: [
         {
