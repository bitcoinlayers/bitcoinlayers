import { tokenToString } from "typescript";
import {
    LayerProject,
    Type,
    LiveStatus,
    RiskFactor,
    EntityType,
    EntityCategory,
    Notice,
    Site,
    RiskSection,
    ContentSection,
    RiskCategory,
    TokenSnippet,
    ReviewSnippet,
    UseCaseSnippet,
    TechnologySnippet,
    KnowledgeBitSnippet,
    AdditionalSnippet,
    DefinitionSnippet,
    RiskSummarySnippet,
    BitcoinSecuritySnippet,
    CustodyTitle,
} from "../props";
import { Reviewsnippet } from "../props-layers-reviews";

const template: LayerProject = {
    type: Type.Layer,
    slug: "botanix",
    title: "Botanix",
    entityType: EntityType.Federation,
    entityCategory: EntityCategory.Sidesystem,
    live: LiveStatus.Mainnet,
    staking: false,
    liquidStaking: false,
    bridge: false,
    underReview: false,
    riskFactors: [
        RiskFactor.High,
<<<<<<< HEAD
        RiskFactor.Medium,
=======
        RiskFactor.UnderReview,
>>>>>>> ca774688
        RiskFactor.High,
        RiskFactor.High,
    ],
    btcLocked: 0,
    nativeToken: "bBTC",
    feeToken: "BTC",
    notice: undefined,
    bitcoinOnly: false,
    links: [
        {
            text: Site.Website,
            url: "https://botanixlabs.com/",
        },
        {
            text: Site.Docs,
            url: "https://docs.botanixlabs.com/botanix/",
        },
        {
            text: Site.Explorer,
            url: "https://botanixscan.io/",
        },
        {
            text: Site.GitHub,
            url: "https://github.com/botanix-labs",
        },
        {
            text: Site.Twitter,
            url: "https://x.com/BotanixLabs",
        },
    ],
    description: "Botanix is an EVM-compatible sidechain that is operated by a federation. The network supports an enshrined bridge program managed by the federation. Botanix is built on CometBFT consensus and has plans to add bitcoin staking in the future.",
    riskSummary: [
        {
            title: RiskSummarySnippet.TitleFederation,
            content: RiskSummarySnippet.RiskSummaryFederation,
        },
        {
            title: RiskSummarySnippet.TitleCustodianPegs,
            content: RiskSummarySnippet.RiskFederationPeg,
        }
    ],
    riskAnalysis: [
        {
            category: RiskCategory.BtcCustody,
            score: 0,
            tier: "",
            title: "",
            content: "",
            pegs: [
                {
                    name: "Botanix BTC",
                    infrastructureSlug: "botanix-btc",
                    score: 0,
                    tier: RiskFactor.High,
                    title: "BTC backing this asset is secured by a federation",
                    content: TokenSnippet.BotanixBTC,
                },
                    {
                        name: "Botanix Staked BTC",
                        infrastructureSlug: "botanix-stbtc",
                        score: 0,
                        tier: RiskFactor.High,
                        title: "This asset is backed by wrapped BTC locked in a staking vault",
                        content: Reviewsnippet.BotanixStakedBTC,
                    },
                    {
                        name: "Rover rovBTC",
                        infrastructureSlug: "rover-rovbtc",
                        score: 0,
                        tier: RiskFactor.VeryHigh,
                        title: "This asset is backed by Botanix stBTC locked in a staking vault",
                        content: Reviewsnippet.RoverrovBTC,
                    },
            ],
        },
        {
            category: RiskCategory.DataAvailability,
            score: 0,
<<<<<<< HEAD
            tier: RiskFactor.Medium,
            title: "Botanix's node operator set is responsible for making data available",
            content: Reviewsnippet.AltL1DA,
=======
            tier: RiskFactor.UnderReview,
            title: "We are reviewing whether solely federated, validator nodes are responsible for the data availability requriement",
            content: `${ReviewSnippet.DAFederation}\n\nWe are reviewing if the network is able to reconstruct its state solely based on data made available by RPC nodes. Running an RPC node is permissionless.`,
>>>>>>> ca774688
        },
        {
            category: RiskCategory.NetworkOperators,
            score: 0,
            tier: RiskFactor.High,
            title: "Botanix's federation is responsible for operating the network",
            content: ReviewSnippet.OperatorFederated,
        },
        {
            category: RiskCategory.FinalityGuarantees,
            score: 0,
            tier: RiskFactor.High,
            title: "Botanix's federation is responsible for finalizing transactions",
            content: ReviewSnippet.CometBFTFinality,
        },
    ],
    manualContracts: [
        {
            title: "stBTC VaultContract",
            address: "0xF4586028FFdA7Eca636864F80f8a3f2589E33795", 
            subtitle: "",
            explorerUrl: "https://botanixscan.io/address/0xF4586028FFdA7Eca636864F80f8a3f2589E33795/contract/3637/readContract"
        },
        {
            title: "rovBTC Vault Contract",
            address: "0xDe46F9bF2d99F2db88440C74DC4c2A373fc9F69e", 
            subtitle: "",
            explorerUrl: "https://botanixscan.io/address/0x9BC574a6f1170e90D80826D86a6126d59198A3Ef/contract/3637/code"
        },
    ],
    sections: [
        {
            id: "additionalconsiderations",
            title: "Additional Considerations",
            content: [
                {
                    title: "Node implementation is not open-source",
                    content:
                        "Botanix's consensus node implementation, based on CometBFT, is not open-source. There is also no public consensus explorer showing validator performance and uptime.",
                },
            ],
        },        
        {
                    id: "bitcoinsecurity",
                    title: "Bitcoin Security",
                    content: [
                        {
                            title: "Botanix does not inherit security from bitcoin",
                            content: BitcoinSecuritySnippet.NoSecurity,
                        },
                        {
                            title: "Botanix is a bitcoin-denominated network",
                            content: BitcoinSecuritySnippet.WrappedTokenFees,
                        },
                        {
                            title: "Users trust the Botanix federation to not exploit MEV",
                            content: BitcoinSecuritySnippet.AltNetworkMEV,
                        },
                        {
                            title: "Botanix does not contribute to the security budget",
                            content: BitcoinSecuritySnippet.NoSecurityBudget,
                        },
                    ],
                },
                {
                    id: "technology",
                    title: "Technology",
                    content: [
                        {
                            title: "Ethereum Virtual Machine",
                            content: TechnologySnippet.EVM,
                        },
                    ],
                },
                {
                    id: "usecases",
                    title: "Use Cases",
                    content: [
                        {
                            title: "Onchain Applications",
                            content: UseCaseSnippet.OnchainApps,
                        },
                    ],
                },
            ],
};

export default template;<|MERGE_RESOLUTION|>--- conflicted
+++ resolved
@@ -37,11 +37,7 @@
     underReview: false,
     riskFactors: [
         RiskFactor.High,
-<<<<<<< HEAD
         RiskFactor.Medium,
-=======
-        RiskFactor.UnderReview,
->>>>>>> ca774688
         RiskFactor.High,
         RiskFactor.High,
     ],
@@ -120,15 +116,9 @@
         {
             category: RiskCategory.DataAvailability,
             score: 0,
-<<<<<<< HEAD
             tier: RiskFactor.Medium,
-            title: "Botanix's node operator set is responsible for making data available",
-            content: Reviewsnippet.AltL1DA,
-=======
-            tier: RiskFactor.UnderReview,
-            title: "We are reviewing whether solely federated, validator nodes are responsible for the data availability requriement",
-            content: `${ReviewSnippet.DAFederation}\n\nWe are reviewing if the network is able to reconstruct its state solely based on data made available by RPC nodes. Running an RPC node is permissionless.`,
->>>>>>> ca774688
+            title: "Botanix node operators are responsible for making data available",
+            content: `$Reviewsnippet.AltL1DA,`
         },
         {
             category: RiskCategory.NetworkOperators,
