<<<<<<< HEAD
import {
    LayerProject,
    Type,
    LiveStatus,
    RiskFactor,
    EntityType,
    EntityCategory,
    Site,
    RiskSection,
    ContentSection,
    RiskCategory,
} from "../props";

const gnosis: LayerProject = {
    type: Type.Layer,
    slug: "gnosis",
    title: "Gnosis",
    entityType: EntityType.AltL1,
    entityCategory: EntityCategory.Alt,
    live: LiveStatus.Mainnet,
    staking: false,
    liquidStaking: false,
    bridge: false,
    underReview: false,
    riskFactors: [
        RiskFactor.High,
        RiskFactor.High,
        RiskFactor.High,
        RiskFactor.High,
    ],
    btcLocked: 0,
    nativeToken: "-",
    feeToken: "GNO",
    bitcoinOnly: false,
    links: [
        {
            text: Site.Website,
            url: "https://www.gnosischain.com/",
        },
        {
            text: Site.Docs,
            url: "https://docs.gnosischain.com/",
        },
        {
            text: Site.Explorer,
            url: "https://gnosisscan.io/",
        },
        {
            text: Site.GitHub,
            url: "https://github.com/gnosischain",
        },
        {
            text: Site.Twitter,
            url: "https://x.com/gnosischain",
        },
    ],
    description: "",
    riskAnalysis: [
        {
            category: RiskCategory.BtcCustody,
            score: 0,
            tier: "",
            title: "",
            content: "",
            pegs: [],
        },
        {
            category: RiskCategory.DataAvailability,
            score: 0,
            tier: "",
            title: "",
            content: "",
        },
        {
            category: RiskCategory.BlockProduction,
            score: 0,
            tier: "",
            title: "",
            content: "",
        },
        {
            category: RiskCategory.StateValidation,
            score: 0,
            tier: "",
            title: "",
            content: "",
        },
    ],
    sections: [
        {
            id: "description",
            title: "Description",
            content: [
                {
                    content: "Under review.",
                },
            ],
        },
    ],
};

export default gnosis;
=======
import {
    LayerProject,
    Type,
    LiveStatus,
    RiskFactor,
    EntityType,
    EntityCategory,
    Notice,
    Site,
    RiskSection,
    ContentSection,
    RiskCategory,
} from "../props";

const gnosis: LayerProject = {
    type: Type.Layer,
    slug: "gnosis",
    title: "Gnosis",
    entityType: EntityType.AltL1,
    entityCategory: EntityCategory.Alt,
    live: LiveStatus.Mainnet,
    staking: false,
    liquidStaking: false,
    bridge: false,
    underReview: false,
    riskFactors: [
        RiskFactor.High,
        RiskFactor.High,
        RiskFactor.High,
        RiskFactor.High,
    ],
    btcLocked: 0,
    nativeToken: "-",
    feeToken: "GNO",
    notice: undefined,
    bitcoinOnly: false,
    links: [
        {
            text: Site.Website,
            url: "https://www.gnosischain.com/",
        },
        {
            text: Site.Docs,
            url: "https://docs.gnosischain.com/",
        },
        {
            text: Site.Explorer,
            url: "https://gnosisscan.io/",
        },
        {
            text: Site.GitHub,
            url: "https://github.com/gnosischain",
        },
        {
            text: Site.Twitter,
            url: "https://x.com/gnosischain",
        },
    ],
    description: "",
    riskAnalysis: [
        {
            category: RiskCategory.BtcCustody,
            score: 0,
            tier: "",
            title: "",
            content: "",
            pegs: [],
        },
        {
            category: RiskCategory.DataAvailability,
            score: 0,
            tier: "",
            title: "",
            content: "",
        },
        {
            category: RiskCategory.BlockProduction,
            score: 0,
            tier: "",
            title: "",
            content: "",
        },
        {
            category: RiskCategory.StateValidation,
            score: 0,
            tier: "",
            title: "",
            content: "",
        },
    ],
    sections: [
        {
            id: "description",
            title: "Description",
            content: [
                {
                    content: "Under review.",
                },
            ],
        },
    ],
};

export default gnosis;
>>>>>>> 285129fe
<|MERGE_RESOLUTION|>--- conflicted
+++ resolved
@@ -1,107 +1,3 @@
-<<<<<<< HEAD
-import {
-    LayerProject,
-    Type,
-    LiveStatus,
-    RiskFactor,
-    EntityType,
-    EntityCategory,
-    Site,
-    RiskSection,
-    ContentSection,
-    RiskCategory,
-} from "../props";
-
-const gnosis: LayerProject = {
-    type: Type.Layer,
-    slug: "gnosis",
-    title: "Gnosis",
-    entityType: EntityType.AltL1,
-    entityCategory: EntityCategory.Alt,
-    live: LiveStatus.Mainnet,
-    staking: false,
-    liquidStaking: false,
-    bridge: false,
-    underReview: false,
-    riskFactors: [
-        RiskFactor.High,
-        RiskFactor.High,
-        RiskFactor.High,
-        RiskFactor.High,
-    ],
-    btcLocked: 0,
-    nativeToken: "-",
-    feeToken: "GNO",
-    bitcoinOnly: false,
-    links: [
-        {
-            text: Site.Website,
-            url: "https://www.gnosischain.com/",
-        },
-        {
-            text: Site.Docs,
-            url: "https://docs.gnosischain.com/",
-        },
-        {
-            text: Site.Explorer,
-            url: "https://gnosisscan.io/",
-        },
-        {
-            text: Site.GitHub,
-            url: "https://github.com/gnosischain",
-        },
-        {
-            text: Site.Twitter,
-            url: "https://x.com/gnosischain",
-        },
-    ],
-    description: "",
-    riskAnalysis: [
-        {
-            category: RiskCategory.BtcCustody,
-            score: 0,
-            tier: "",
-            title: "",
-            content: "",
-            pegs: [],
-        },
-        {
-            category: RiskCategory.DataAvailability,
-            score: 0,
-            tier: "",
-            title: "",
-            content: "",
-        },
-        {
-            category: RiskCategory.BlockProduction,
-            score: 0,
-            tier: "",
-            title: "",
-            content: "",
-        },
-        {
-            category: RiskCategory.StateValidation,
-            score: 0,
-            tier: "",
-            title: "",
-            content: "",
-        },
-    ],
-    sections: [
-        {
-            id: "description",
-            title: "Description",
-            content: [
-                {
-                    content: "Under review.",
-                },
-            ],
-        },
-    ],
-};
-
-export default gnosis;
-=======
 import {
     LayerProject,
     Type,
@@ -205,5 +101,4 @@
     ],
 };
 
-export default gnosis;
->>>>>>> 285129fe
+export default gnosis;