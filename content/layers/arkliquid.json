--- conflicted
+++ resolved
@@ -3,12 +3,8 @@
     "title": "Ark (on Liquid)",
     "layerType": "Virtual UTXOs",
     "live": "Mainnet",
-<<<<<<< HEAD
-    "federation": false,
     "staking": false,
-=======
     "bridge": false,
->>>>>>> e572d30b
     "underReview": "no",
     "riskFactors": ["Unverified", "Medium", "High", "High"],
     "purpose": "Payments",
