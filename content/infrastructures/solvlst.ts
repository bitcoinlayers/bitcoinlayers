import {
    InfrastructureProject,
    Purpose,
    Type,
    LiveStatus,
    EntityType,
    Site,
    AssessmentCategory,
} from "../props";

const solvlst: InfrastructureProject = {
    type: Type.Infrastructure,
    slug: "solvlst",
    title: "Solv LSTs",
    entityType: EntityType.LiquidStaking,
<<<<<<< HEAD
    live: LiveStatus.Mainnet,
    staking: false,
    liquidStaking: true,
=======
    live: LiveStatus.Deposits,
    staking: true,
>>>>>>> fed0f323
    bridge: false,
    underReview: true,
    riskFactors: ["", ""],
    nativeToken: "",
    purpose: Purpose.General,
    associatedLayers: "Ethereum, BNB, Arbitrum, Avalanche, Merlin, BOB, Base",
    bitcoinOnly: false,
    links: [
        {
            text: Site.Website,
            url: "https://solv.finance/",
        },
        {
            text: Site.Docs,
            url: "https://docs.solv.finance/",
        },
        {
            text: Site.GitHub,
            url: "https://github.com/solv-finance",
        },
        {
            text: Site.Twitter,
            url: "https://x.com/SolvProtocol",
        },
    ],
    description:
        "Solv LSTs offer a mechanism that enables users to deposit SolvBTC into smart contracts on EVM-based chains. Users receive a token representing BTC deposited on Babylon in exchange for their wrapped BTC token.",
    sections: [
        {
            id: "Economics",
            title: "Economics",
            content: [
                {
                title: "Incentive model",
                content:
                        "🔬 Babylon’s staking is not currently securing any PoS chains. Rewards are only issued through points. Once live, we will review Babylon’s incentive and issuance mechanism.",
                },
            ],
        },
        {
            id: "smartcontracts",
            title: "Smart Contracts & Audits",
            content: [
                {
                    title: "Dozens of token contracts live",
                    content:
                        "There are numerous Solv BTC token contracts deployed across many chains. You can find them [here](https://github.com/solv-finance/SolvBTC/tree/main/deployments).\n\n🔬 We are currently reviewing the implementations of these smart contracts.",
                },
            ],
        },
        {
            id: "knowledgeBits",
            title: "Knowledge Bits",
            content: [
                {
                    title: "Learn more",
                    content: "[Solv docs](https://docs.solv.finance/)",
                },
            ],
        },
    ],
    assessment: [
        {
            category: AssessmentCategory.AssetCustody,
            score: 0,
            tier: "",
            title: "Bitcoin assets used to back Solv LSTs are custodied by institutional providers",
            content:
                "Five entities proposedly custody the bitcoin assets backing Solv LST tokens. These entities are Antalpha, Cobo, Ceffu, Fireblocks and the Solv Guard. These entities are known as Guardians in the [Solv application](https://app.solv.finance/staking).\n\nCeffu and Cobo are the custodians for funds that are staked with Babylon.\n\n[Source](https://docs.solv.finance/staking-abstraction-layer-sal/the-ecological-view)",
        },
        {
            category: AssessmentCategory.StakingType,
            score: 0,
            tier: "",
            title: "Stake is delegated to Babylon Finality Providers via Ceffu and Cobo",
            content:
                "When a user exchanges SolvBTC for an LST token, this token is locked in a SolvBTC.LST smart contract on its respective chain. After this token deposit is confirmed, one of the guardians will exchange the wrapped BTC they received, swap it for native BTC, and then deposit bitcoin into Babylon on the users behalf. This role is also fulfilled by the Staking Validators.\n\nFor staking on Bitcoin, the custodians who stake user funds are Ceffu and Cobo. The majority of BTC is delegated to Solv Protocol's Babylon Finality Provider, but there has been delegation to other [operators](https://x.com/SolvProtocol/status/1843768604011143590).\n\nLearn more about delegated staking here.",
        },
        {
            category: AssessmentCategory.SlashingRisk,
            score: 0,
            tier: "",
            title: "Slashing is not live on Babylon",
            content:
                "The first is that the Babylon Finality Provider, that their stake is delegated to, is slashed and penalized. This penalty will also be inflicted onto its delegates.\n\nThe second is that the user locks their funds in a vault executing a specific trading strategy and they get liquidated.",
        },
    ],
};

export default solvlst;<|MERGE_RESOLUTION|>--- conflicted
+++ resolved
@@ -13,14 +13,9 @@
     slug: "solvlst",
     title: "Solv LSTs",
     entityType: EntityType.LiquidStaking,
-<<<<<<< HEAD
-    live: LiveStatus.Mainnet,
+    live: LiveStatus.Deposits,
     staking: false,
     liquidStaking: true,
-=======
-    live: LiveStatus.Deposits,
-    staking: true,
->>>>>>> fed0f323
     bridge: false,
     underReview: true,
     riskFactors: ["", ""],
@@ -54,8 +49,8 @@
             title: "Economics",
             content: [
                 {
-                title: "Incentive model",
-                content:
+                    title: "Incentive model",
+                    content:
                         "🔬 Babylon’s staking is not currently securing any PoS chains. Rewards are only issued through points. Once live, we will review Babylon’s incentive and issuance mechanism.",
                 },
             ],
