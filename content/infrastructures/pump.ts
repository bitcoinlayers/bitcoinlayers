import {
    InfrastructureProject,
    Purpose,
    Type,
    LiveStatus,
    EntityType,
    Site,
    AssessmentCategory,
} from "../props";

const pump: InfrastructureProject = {
    type: Type.Infrastructure,
    slug: "pump",
    title: "Pump",
    entityType: EntityType.LiquidStaking,
<<<<<<< HEAD
    live: LiveStatus.Mainnet,
    staking: false,
    liquidStaking: true,
=======
    live: LiveStatus.Deposits,
    staking: true,
>>>>>>> fed0f323
    bridge: false,
    underReview: true,
    riskFactors: ["", ""],
    nativeToken: "",
    purpose: Purpose.LiquidStaking,
    associatedLayers: "Ethereum",
    bitcoinOnly: false,
    links: [
        {
            text: Site.Website,
            url: "https://mainnet.pumpbtc.xyz/",
        },
        {
            text: Site.Docs,
            url: "https://pumpbtc.gitbook.io/pumpbtc",
        },
        {
            text: Site.GitHub,
            url: "https://pumpbtc.gitbook.io/pumpbtc/key-address",
        },
        {
            text: Site.Twitter,
            url: "https://x.com/Pumpbtcxyz",
        },
    ],
    description:
        "Pump offers a mechanism that enables users to deposit wrapped BTC into smart contracts on EVM-based chains. Users receive PumpBTC, a token representing staked BTC, on Babylon in exchange for depositing a wrapped BTC token",
    sections: [
        {
            id: "Economics",
            title: "How APY is determined",
            content: [
                {
                    title: "Incentive model",
                    content:
                            "🔬 Babylon’s staking is not currently securing any PoS chains. Rewards are only issued through points. Once live, we will review Babylon’s incentive and issuance mechanism.",
                    },
            ],
        },
        {
            id: "smartcontracts",
            title: "Smart contracts & audits",
            content: [
                {
                    title: "Contracts have been audited",
                    content:
                        "The contracts for PumpBTC have been audited. The audit reports can be found below.\n\n⚠️ Audits of smart contracts do not mean exploits are not possible. Users should not deposit more funds than they’re willing to lose.\n\n[Blocksec audit](https://drive.google.com/file/d/1kUmOPM8J63JmzM20H1Cg38oAfPRBJwLy/view?pli=1)\n\n[Quantstamp](https://drive.google.com/file/d/1xWQlC4iZenwHrjNOsBdKyVkFbEaUnwD-/view)",
                },
                {
                    title: "Contracts are permissioned",
                    content:
                        "Both contracts associated with PumpBTC are permissioned.\n\nThe staking contract can be:\n\n- Paused entirely.\n\n- A cap can be set, limiting the amount of assets that can be staked.\n\n- Have specific fees be set for unstaking, including extremely high fees (up to 100%).\n\n- Paused for unstaking and only allow staking.\n\nFor a full look into the staking contract, you can read it [here](https://etherscan.io/address/0x9e9dc47335ed4dc80051170d8101a70f689c4365#code).",
                },
            ],
        },
        {
            id: "knowledgeBits",
            title: "Knowledge Bits",
            content: [
                {
                    title: "Learn more",
                    content:
                        "[Pump's documentation](https://pumpbtc.gitbook.io/pumpbtc)\n[Pump dashboard](https://dashboard.pumpbtc.xyz/)",
                },
            ],
        },
    ],
    assessment: [
        {
            category: AssessmentCategory.AssetCustody,
            score: 0,
            tier: "",
            title: "PumpBTC works with custodians to store bitcoin assets",
            content:
                "PumpBTC works with custodial providers to store the BTC that matches PumpBTC deposits. When a user deposits a wrapped bitcoin token into the PumpBTC contract, they are given PumpBTC in return.\n\nAfter receiving the deposit, an operator (likely one of the custodians) of the contract then manually exchanges wrapped bitcoin for native bitcoin to deposit onto Babylon.\n\nCobo and Coinover have been mentioned as custodians participating in Pump.",
        },
        {
            category: AssessmentCategory.StakingType,
            score: 0,
            tier: "",
            title: "Custodians deposit users' BTC on their behalf",
            content:
                "The aforementioned custodians are responsible for delegating BTC on users’ behalf. When they exchange wrapped bitcoin for native bitcoin, they then take the newly acquired bitcoin to stake into the Babylon protocol.\n\n🔬 Babylon’s staking protocol is not currently live. It is only accepting deposits.",
        },
        {
            category: AssessmentCategory.SlashingRisk,
            score: 0,
            tier: "",
            title: "Slashing is done via Babylon, but is not currently live",
            content:
                "🔬 Babylon’s staking protocol is not currently live.",
        },
    ],
};

export default pump;<|MERGE_RESOLUTION|>--- conflicted
+++ resolved
@@ -13,14 +13,9 @@
     slug: "pump",
     title: "Pump",
     entityType: EntityType.LiquidStaking,
-<<<<<<< HEAD
-    live: LiveStatus.Mainnet,
+    live: LiveStatus.Deposits,
     staking: false,
     liquidStaking: true,
-=======
-    live: LiveStatus.Deposits,
-    staking: true,
->>>>>>> fed0f323
     bridge: false,
     underReview: true,
     riskFactors: ["", ""],
@@ -56,8 +51,8 @@
                 {
                     title: "Incentive model",
                     content:
-                            "🔬 Babylon’s staking is not currently securing any PoS chains. Rewards are only issued through points. Once live, we will review Babylon’s incentive and issuance mechanism.",
-                    },
+                        "🔬 Babylon’s staking is not currently securing any PoS chains. Rewards are only issued through points. Once live, we will review Babylon’s incentive and issuance mechanism.",
+                },
             ],
         },
         {
@@ -110,8 +105,7 @@
             score: 0,
             tier: "",
             title: "Slashing is done via Babylon, but is not currently live",
-            content:
-                "🔬 Babylon’s staking protocol is not currently live.",
+            content: "🔬 Babylon’s staking protocol is not currently live.",
         },
     ],
 };
