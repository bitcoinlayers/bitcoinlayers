--- conflicted
+++ resolved
@@ -25,19 +25,9 @@
 } from "@/components/ui/select";
 import { useQueryState } from "nuqs";
 import { useMemo, useCallback } from "react";
-<<<<<<< HEAD
 import { useTranslations } from "next-intl";
 
-interface Balance {
-    amount: number;
-    date: string;
-    identifier: string;
-    layer_name: string;
-    token_name: string;
-}
-=======
 import useGetBalances from "@/hooks/use-get-all-balances-pertoken";
->>>>>>> bdd9ab0c
 
 interface ProcessedData {
     date: string;
