--- conflicted
+++ resolved
@@ -217,13 +217,10 @@
                               (tokens.length > 2 ? "," : "") +
                               ` ${t("and")} ` +
                               tokens[tokens.length - 1]
-<<<<<<< HEAD
-                            : tokens[0]}
-                        {t("locked-per-day")}
-=======
                             : tokens[0]}{" "}
-                        locked on {getLayerName()} per day
->>>>>>> 33c81c5a
+                        {t("locked-on-per-day", {
+                            layerName: getLayerName(),
+                        })}
                     </div>
                 </div>
                 <div className="flex flex-row sm:w-1/2">
