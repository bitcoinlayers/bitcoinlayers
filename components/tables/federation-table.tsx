"use client";

import React, { useState, useMemo, useEffect } from "react";
import Image from "next/image";
import { Layer } from "@/components/layer/layerProps";
import { Infrastructure } from "@/components/infrastructure/infrastructureProps";
import Risk from "@/components/layer/layerTableItemRisk";
import TableHeader from "@/components/tables/tableHeader";
import { MobileView, isMobile } from "react-device-detect";
import Link from "next/link";
import { useQueryState } from "nuqs";
<<<<<<< HEAD
import { useMemo } from "react";
import { useTranslations } from "next-intl";
=======
>>>>>>> bdd9ab0c

type TableTabKey = "Snapshot" | "Type" | "Status" | "TVL";

type TableItem = Layer | Infrastructure;

interface Props {
    data: TableItem[];
    headers: {
        name: string;
        showSorting: boolean;
        filterOptions?: string[];
        mobileLabel: string;
    }[];
}

const isLayer = (item: TableItem): item is Layer => {
    return (item as Layer).layerType !== undefined;
};

const isInfrastructure = (item: TableItem): item is Infrastructure => {
    return (item as Infrastructure).infrastructureType !== undefined;
};

const LayerImage = ({ src, title }: { src: string; title: string }) => {
    const [imageSrc, setImageSrc] = useState(src);

    useEffect(() => {
        setImageSrc(src);
    }, [src]);

    const handleError = () => {
        setImageSrc("/bitcoinlayers-logo.png");
    };

    return (
        <Image
            src={imageSrc}
            alt={`${title} logo`}
            width={20}
            height={20}
            onError={handleError}
        />
    );
};

const FederationTable = ({ data, headers }: Props) => {
    const t = useTranslations("federation-table");
    const [status, setStatus] = useQueryState("status", {
        defaultValue: "Mainnet",
    });
    const [types] = useQueryState<string[]>("type", {
        defaultValue: [],
        parse: (value) => value.split(",").filter(Boolean),
        serialize: (value) => value.join(","),
    });
    const [sortBy, setSortBy] = useQueryState("sortBy", {
        defaultValue: "Name",
    });
    const [sortOrder, setSortOrder] = useQueryState("sortOrder", {
        defaultValue: "asc",
    });

    const [mobileActiveTab, setMobileActiveTab] =
        useState<TableTabKey>("Snapshot");

    const sortAndFilterData = useMemo(() => {
        const sorted = [...data].sort((a, b) => {
            let valueA, valueB;
            switch (sortBy) {
                case "Name":
                    valueA = a.title.toLowerCase();
                    valueB = b.title.toLowerCase();
                    break;
                case "Type":
                    valueA = isLayer(a)
                        ? a.layerType
                        : isInfrastructure(a)
                          ? a.infrastructureType
                          : "";
                    valueB = isLayer(b)
                        ? b.layerType
                        : isInfrastructure(b)
                          ? b.infrastructureType
                          : "";
                    break;
                case "Status":
                    valueA = a.live;
                    valueB = b.live;
                    break;
                case "TVL":
                    valueA = isLayer(a)
                        ? parseFloat(a.btcLocked.toString())
                        : -Infinity;
                    valueB = isLayer(b)
                        ? parseFloat(b.btcLocked.toString())
                        : -Infinity;
                    if (isNaN(valueA)) valueA = -Infinity;
                    if (isNaN(valueB)) valueB = -Infinity;
                    break;
                default:
                    return 0;
            }
            if (valueA < valueB) return sortOrder === "asc" ? -1 : 1;
            if (valueA > valueB) return sortOrder === "asc" ? 1 : -1;
            return 0;
        });

        let filtered = sorted;
        if (types.length > 0) {
            filtered = filtered.filter((item) =>
                types.includes(
                    isLayer(item) ? item.layerType : item.infrastructureType,
                ),
            );
        }

        filtered = filtered.filter((item) => {
            if (status === "Mainnet") return item.live === "Mainnet";
            if (status === "Testnet") return item.live !== "Mainnet";
            return true;
        });

        return filtered;
    }, [data, sortBy, sortOrder, types, status]);

    const handleSort = (header: string) => {
        if (sortBy === header) {
            setSortOrder(sortOrder === "asc" ? "desc" : "asc");
        } else {
            setSortBy(header);
            setSortOrder("asc");
        }
    };

    const filteredData = sortAndFilterData;

    const handleMobileTabClick = (tab: TableTabKey) => {
        setMobileActiveTab(tab);
    };

    const mobileTableHeaders = headers.filter(
        (_item) => _item.name === mobileActiveTab || _item.name === "Name",
    );

    return (
        <div className="px-6 lg:px-0 w-full">
            {/* <div className="flex lg:mb-6 justify-center -mt-12 lg:mt-0 relative z-20">
                <div className="justify-start items-start gap-4 inline-flex">
                    <div
                        className={`h-[30px] px-4 py-[5px] rounded-full border-2 justify-center items-center gap-1.5 flex cursor-pointer ${
                            status === "Mainnet"
                                ? "bg-white border-orange-600"
                                : "border-slate-300"
                        }`}
                        onClick={() => setStatus("Mainnet")}
                    >
                        <div
                            className={`text-center text-sm font-medium leading-tight ${
                                status === "Mainnet"
                                    ? "text-orange-600"
                                    : "text-slate-600"
                            }`}
                        >
                            {t("mainnet")}
                        </div>
                    </div>
                    <div
                        className={`h-[30px] rounded-full border-2 justify-center items-center gap-1 flex cursor-pointer ${
                            status === "Testnet"
                                ? "bg-white border-orange-600"
                                : "border-slate-300"
                        }`}
                        onClick={() => setStatus("Testnet")}
                    >
                        <div className="grow shrink basis-0 h-[30px] px-4 py-[5px] justify-center items-center gap-1.5 flex">
                            <div
                                className={`text-center text-sm font-medium leading-tight ${
                                    status === "Testnet"
                                        ? "text-orange-600"
                                        : "text-slate-600"
                                }`}
                            >
                                {t("testnet")}
                            </div>
                        </div>
                    </div>
                    <div
                        className={`h-[30px] rounded-full border-2 justify-center items-center gap-1 flex cursor-pointer ${
                            status === "All"
                                ? "bg-white border-orange-600"
                                : "border-slate-300"
                        }`}
                        onClick={() => setStatus("All")}
                    >
                        <div className="grow shrink basis-0 h-[30px] px-4 py-[5px] justify-center items-center gap-1.5 flex">
                            <div
                                className={`text-center text-sm font-medium leading-tight ${
                                    status === "All"
                                        ? "text-orange-600"
                                        : "text-slate-600"
                                }`}
                            >
                                {t("all")}
                            </div>
                        </div>
                    </div>
                </div>
            </div> */}
            <MobileView className="flex justify-center">
                <div className="justify-center lg:items-start gap-1 inline-flex py-3">
                    {headers.slice(1).map((_item, ind) => {
                        const isAllowedTab = [
                            "Snapshot",
                            "Type",
                            "Status",
                            "TVL",
                        ].includes(_item.name);
                        return (
                            <div
                                className={`h-[30px] px-4 py-[5px] rounded-full border-2 justify-center items-center gap-1.5 flex cursor-pointer ${
                                    mobileActiveTab === _item.name
                                        ? "bg-white border-orange-600"
                                        : "border-slate-300"
                                }`}
                                onClick={() =>
                                    isAllowedTab &&
                                    handleMobileTabClick(
                                        _item.name as TableTabKey,
                                    )
                                }
                                key={ind}
                            >
                                <div
                                    className={`text-center text-sm font-medium leading-tight ${
                                        mobileActiveTab === _item.name
                                            ? "text-orange-600"
                                            : "text-slate-600"
                                    }`}
                                >
                                    {_item.mobileLabel}
                                </div>
                            </div>
                        );
                    })}
                </div>
            </MobileView>
            <div className="overflow-x-auto bg-lightsecondary rounded-xl mx-auto border border-stroke_tertiary">
                <table className="bg-lightsecondary w-full text-sm text-left rtl:text-right rounded-xl">
                    <TableHeader
                        headers={isMobile ? mobileTableHeaders : headers}
                        onSort={handleSort}
                    />

                    <tbody className="bg-white gap-x-8 border-t border-stroke_tertiary text_table_important">
                        {filteredData.map((item, index) => (
                            <tr
                                className={`cursor-pointer border-b border-stroke_tertiary text_table_important ${
                                    index === filteredData.length - 1 ? "" : ""
                                }`}
                                key={item.slug}
                            >
                                <td className="lg:px-6 px-4 py-4 font-semibold whitespace-nowrap border-r lg:border-r-0 border-stroke_tertiary text_table_important text-table_body">
                                    <Link
                                        href={`/${
                                            isLayer(item)
                                                ? `layers/${item.slug}?open=federation#riskanalysis`
                                                : `infrastructure/${item.slug}`
                                        }`}
                                        className="flex items-center"
                                    >
                                        <LayerImage
                                            src={`/logos/${item.slug}.png`}
                                            title={item.title}
                                        />
                                        <span className="ml-2 truncate lg:word-break-none">
                                            {item.title}
                                        </span>
                                    </Link>
                                </td>
                                {(!isMobile ||
                                    mobileActiveTab === "Snapshot") && (
                                    <td className="relative px-2 border-stroke_tertiary text_table_important">
                                        Coming Soon
                                        {/* {isLayer(item) ? (
                                            item.underReview === "no" ? (
                                                <Risk layer={item} />
                                            ) : (
                                                <div className="lg:px-5 px-1 text_table_important font-light">
                                                    Under review
                                                </div>
                                            )
                                        ) : (
<<<<<<< HEAD
                                            <div className="lg:px-5 px-1 text_table_important font-light">
                                                {t("under-review")}
=======
                                            <div className="lg:px-5 px-1 text_table_important">
                                                Not applicable
>>>>>>> bdd9ab0c
                                            </div>
                                        )} */}
                                    </td>
                                )}
                                {(!isMobile || mobileActiveTab === "Type") && (
                                    <td className="lg:px-6 px-4 py-3 lg:py-4 border-stroke_tertiary text_table_important">
                                        <Link
                                            href={`/${
                                                isLayer(item)
                                                    ? `layers/${item.slug}/#usecases`
                                                    : `infrastructure/${item.slug}`
                                            }`}
                                        >
                                            {isLayer(item)
                                                ? item.layerType
                                                : isInfrastructure(item)
                                                  ? item.infrastructureType
                                                  : ""}
                                        </Link>
                                    </td>
                                )}
                                {(!isMobile ||
                                    mobileActiveTab === "Status") && (
                                    <td className="lg:px-6 px-4 py-3 lg:py-4 border-stroke_tertiary text_table_important">
                                        <Link
                                            href={`/${
                                                isLayer(item)
                                                    ? `layers/${item.slug}/#usecases`
                                                    : `infrastructure/${item.slug}`
                                            }`}
                                        >
                                            {item.live}
                                        </Link>
                                    </td>
                                )}
                                {(!isMobile || mobileActiveTab === "TVL") && (
                                    <td className="lg:px-6 px-4 py-3 lg:py-4 border-r border-stroke_tertiary text_table_important">
                                        <Link
                                            href={`/${
                                                isLayer(item)
                                                    ? `layers/${item.slug}/#usecases`
                                                    : `infrastructure/${item.slug}`
                                            }`}
                                        >
<<<<<<< HEAD
                                            {item.underReview === "yes" ||
                                            item.btcLocked === null ||
                                            isNaN(item.btcLocked) ? (
                                                <div className="font-light">
                                                    {t("under-review")}
                                                </div>
                                            ) : (
                                                <div>
                                                    ₿{" "}
                                                    {Number(
                                                        item.btcLocked,
                                                    ).toLocaleString()}
                                                </div>
                                            )}
=======
                                            Coming Soon{/* TODO */}
>>>>>>> bdd9ab0c
                                        </Link>
                                    </td>
                                )}
                            </tr>
                        ))}
                    </tbody>
                </table>
            </div>
        </div>
    );
};

export default FederationTable;<|MERGE_RESOLUTION|>--- conflicted
+++ resolved
@@ -9,11 +9,7 @@
 import { MobileView, isMobile } from "react-device-detect";
 import Link from "next/link";
 import { useQueryState } from "nuqs";
-<<<<<<< HEAD
-import { useMemo } from "react";
 import { useTranslations } from "next-intl";
-=======
->>>>>>> bdd9ab0c
 
 type TableTabKey = "Snapshot" | "Type" | "Status" | "TVL";
 
@@ -306,13 +302,8 @@
                                                 </div>
                                             )
                                         ) : (
-<<<<<<< HEAD
-                                            <div className="lg:px-5 px-1 text_table_important font-light">
-                                                {t("under-review")}
-=======
                                             <div className="lg:px-5 px-1 text_table_important">
                                                 Not applicable
->>>>>>> bdd9ab0c
                                             </div>
                                         )} */}
                                     </td>
@@ -357,24 +348,7 @@
                                                     : `infrastructure/${item.slug}`
                                             }`}
                                         >
-<<<<<<< HEAD
-                                            {item.underReview === "yes" ||
-                                            item.btcLocked === null ||
-                                            isNaN(item.btcLocked) ? (
-                                                <div className="font-light">
-                                                    {t("under-review")}
-                                                </div>
-                                            ) : (
-                                                <div>
-                                                    ₿{" "}
-                                                    {Number(
-                                                        item.btcLocked,
-                                                    ).toLocaleString()}
-                                                </div>
-                                            )}
-=======
-                                            Coming Soon{/* TODO */}
->>>>>>> bdd9ab0c
+                                            {t('coming-soon')}{/* TODO */}
                                         </Link>
                                     </td>
                                 )}
