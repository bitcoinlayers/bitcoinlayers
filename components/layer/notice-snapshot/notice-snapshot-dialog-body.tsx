--- conflicted
+++ resolved
@@ -25,39 +25,20 @@
             </div>
             <div className="my-4"></div>
             <div className="grid grid-cols-1 gap-4 sm:gap-6">
-<<<<<<< HEAD
-                <p className="text-left text-white max-w-prose">
-                    The following project claims to be a bitcoin layer, but
-                    currently does not meet our technical standards to be
-                    considered a bitcoin sidesystem.
-=======
                 <p className="text-left max-w-prose text-gray-900 dark:text-gray-100">
                     The following project claims to be a bitcoin layer, but currently does not meet our technical standards to be considered a bitcoin sidesystem.
->>>>>>> 88bac76d
                 </p>
             </div>
             <div className="my-4"></div>
             <div className="grid grid-cols-1 gap-4 sm:gap-6">
-<<<<<<< HEAD
-                <p className="text-left text-white max-w-prose">
-                    It will be moved to the alternative category if it does not
-                    implement technical changes to meet our minimum standards.
-=======
                 <p className="text-left max-w-prose text-gray-900 dark:text-gray-100">
                     It will be moved to the alternative category if it does not implement technical changes to meet our minimum standards.
->>>>>>> 88bac76d
                 </p>
             </div>
             <div className="my-4"></div>
             <div className="grid grid-cols-1 gap-4 sm:gap-6">
-<<<<<<< HEAD
-                <p className="text-left text-white max-w-prose">
-                    If the project does not do this by June 30th, it will be
-                    moved.
-=======
                 <p className="text-left max-w-prose text-gray-900 dark:text-gray-100">
                     If the project does not do this by June 30th, it will be moved.
->>>>>>> 88bac76d
                 </p>
             </div>
             <DialogFooter className="mt-4 sm:mb-t pt-4 pb-2 border-t flex-row justify-center sm:justify-center">
@@ -67,12 +48,8 @@
                     rel="noopener noreferrer"
                     className="hover:underline text-left text-xs"
                 >
-<<<<<<< HEAD
                     Learn more about our minimum criteria how we define bitcoin
                     native systems, bitcoin sidesystems, and more.
-=======
-                    We will be releasing our minimum standards in a few days. Click the link and follow our blog for updates.
->>>>>>> 88bac76d
                 </a>
             </DialogFooter>
         </div>
