--- conflicted
+++ resolved
@@ -1,136 +1,3 @@
-<<<<<<< HEAD
-"use client";
-
-import React, { useState } from "react";
-import RiskContent from "./layer-section-content";
-import {
-    getRiskColorBackground,
-    getRiskColorText,
-    getRiskEmoji,
-} from "@/util/riskColors";
-
-interface Peg {
-    name: string;
-    infrastructureSlug: string;
-    score: number;
-    tier: string;
-    title: string;
-    content: string;
-}
-
-interface BtcCustodyProps {
-    category: string;
-    pegs: Peg[];
-}
-
-const BtcCustody: React.FC<BtcCustodyProps> = ({ category, pegs }) => {
-    const [selectedPeg, setSelectedPeg] = useState<string>(pegs[0].name);
-
-    const selectedPegData =
-        selectedPeg !== "view-all"
-            ? pegs.find((peg) => peg.name === selectedPeg)
-            : null;
-
-    const displayedRiskFactor =
-        selectedPeg !== "view-all"
-            ? selectedPegData?.tier || "Multiple"
-            : "Multiple";
-
-    return (
-        <div className="flex flex-col justify-start items-start gap-2">
-            <div className="self-stretch justify-between lg:items-center items-start flex lg:flex-row flex-col">
-                <div className="body_risksection !text-foreground">
-                    {category}
-                    <select
-                        className="ml-4 p-2 text-sm border border-border rounded-md bg-background text-foreground"
-                        value={selectedPeg}
-                        onChange={(e) => setSelectedPeg(e.target.value)}
-                    >
-                        <option value="view-all">View All</option>
-                        {pegs.map((peg) => (
-                            <option key={peg.name} value={peg.name}>
-                                {peg.name}
-                            </option>
-                        ))}
-                    </select>
-                </div>
-                <div className="h-8 justify-end items-center gap-2 flex lg:flex-row flex-row-reverse">
-                    <div
-                        className="text-sm font-medium leading-tight"
-                        style={{
-                            color: getRiskColorText(displayedRiskFactor),
-                        }}
-                    >
-                        {displayedRiskFactor}
-                    </div>
-                    <div className="w-8 h-8 justify-center items-center flex">
-                        <div
-                            className="w-8 h-8 rounded-full flex items-center justify-center"
-                            style={{
-                                backgroundColor:
-                                    getRiskColorBackground(displayedRiskFactor),
-                            }}
-                        >
-                            <div
-                                className="text-center text-base font-bold font-Hack"
-                                style={{
-                                    color: getRiskColorText(
-                                        displayedRiskFactor,
-                                    ),
-                                }}
-                            >
-                                {getRiskEmoji(displayedRiskFactor)}
-                            </div>
-                        </div>
-                    </div>
-                </div>
-            </div>
-
-            <div className="mt-4">
-                {selectedPeg === "view-all"
-                    ? pegs.map((peg) => (
-                          <div key={peg.name}>
-                              <RiskContent
-                                  name={peg.name}
-                                  title={peg.title}
-                                  content={peg.content}
-                              />
-                              <div className="mt-2 text-right">
-                                  <a
-                                      href={`/infrastructure/${peg.infrastructureSlug}`}
-                                      className="font-semibold hover:underline flex items-center justify-end"
-                                  >
-                                      Learn more about {peg.name}
-                                      <span className="ml-2">→</span>
-                                  </a>
-                              </div>
-                          </div>
-                      ))
-                    : selectedPegData && (
-                          <div>
-                              <RiskContent
-                                  name={selectedPegData.name}
-                                  title={selectedPegData.title}
-                                  content={selectedPegData.content}
-                              />
-                              <div className="mt-2 text-right">
-                                  <a
-                                      href={`/infrastructure/${selectedPegData.infrastructureSlug}`}
-                                      className="font-semibold hover:underline flex items-center justify-end"
-                                  >
-                                      Learn more about {selectedPegData.name}
-                                      <span className="ml-2">→</span>
-                                  </a>
-                              </div>
-                          </div>
-                      )}
-            </div>
-        </div>
-    );
-};
-
-export default BtcCustody;
-=======
 "use client";
 
 import React, { useState } from "react";
@@ -294,5 +161,4 @@
     );
 };
 
-export default BtcCustody;
->>>>>>> 0f0bc67f
+export default BtcCustody;