import { Fragment } from "react";
import { Layer } from "./layerProps";
import Link from "next/link";
import { parseTextWithLinks } from "@/util/parseTextWithLinks";
import { useTranslations } from "next-intl";

const LayerBody: React.FC<{ layer: Layer }> = ({ layer }) => {
    const t = useTranslations("layer");
    return (
        <main className="content flex-grow sm:mt-0 pt-0 lg:px-0">
            {layer.sections.map((section, index) => (
                <section
                    key={index}
                    className="self-stretch lg:px-8 px-4 pt-6 pb-8 mb-6 bg-white rounded-xl border border-slate-300 flex-col justify-center items-end gap-4"
                    id={section.id}
                >
                    <div className="self-stretch justify-start items-start gap-4">
                        <div className="body_section">{section.title}</div>
                    </div>
                    {section.content.map((content, contentIndex) => (
                        <Fragment key={contentIndex}>
                            {content.title && (
                                <div
                                    className={`self-stretch justify-between items-center inline-flex mt-6`}
                                >
                                    <div className="body_subsection">
                                        {parseTextWithLinks(content.title)}
                                    </div>
                                </div>
                            )}
                            <div className="body_paragraph mt-3">
                                {/** TODO glossary hover tips */}
                                {parseTextWithLinks(content.content)}
                            </div>
                        </Fragment>
                    ))}
                </section>
            ))}
<<<<<<< HEAD
            <div
                className="self-stretch lg:px-8 px-4 pt-6 pb-8 bg-white rounded-xl border border-slate-300 flex-col justify-center items-end gap-4 mb-6"
                id="knowledgebits"
            >
                <div className="self-stretch justify-start items-start gap-4 inline-flex">
                    <div className="text-zinc-800 text-3xl font-light font-['Public Sans'] leading-9">
                        {t("knowledge-bits")}
                    </div>
                </div>
                {layer.knowledgeBits.map((link) => (
                    <p key={link.url}>
                        <Link
                            href={link.url}
                            rel="noopener noreferrer"
                            target="_blank"
                        >
                            <span className="text-orange-600 text-base font-medium font-['Public Sans'] underline leading-normal">
                                {link.displayText}
                            </span>
                        </Link>
                    </p>
                ))}
            </div>
=======
>>>>>>> bdd9ab0c
        </main>
    );
};

export default LayerBody;<|MERGE_RESOLUTION|>--- conflicted
+++ resolved
@@ -36,32 +36,6 @@
                     ))}
                 </section>
             ))}
-<<<<<<< HEAD
-            <div
-                className="self-stretch lg:px-8 px-4 pt-6 pb-8 bg-white rounded-xl border border-slate-300 flex-col justify-center items-end gap-4 mb-6"
-                id="knowledgebits"
-            >
-                <div className="self-stretch justify-start items-start gap-4 inline-flex">
-                    <div className="text-zinc-800 text-3xl font-light font-['Public Sans'] leading-9">
-                        {t("knowledge-bits")}
-                    </div>
-                </div>
-                {layer.knowledgeBits.map((link) => (
-                    <p key={link.url}>
-                        <Link
-                            href={link.url}
-                            rel="noopener noreferrer"
-                            target="_blank"
-                        >
-                            <span className="text-orange-600 text-base font-medium font-['Public Sans'] underline leading-normal">
-                                {link.displayText}
-                            </span>
-                        </Link>
-                    </p>
-                ))}
-            </div>
-=======
->>>>>>> bdd9ab0c
         </main>
     );
 };
