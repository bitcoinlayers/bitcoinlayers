--- conflicted
+++ resolved
@@ -52,10 +52,6 @@
                     { id: "overview", title: t("overview") },
                     { id: "riskanalysis", title: t("risk-analysis") },
                     ...layer.sections,
-<<<<<<< HEAD
-                    { id: "knowledgebits", title: t("knowledge-bits") },
-=======
->>>>>>> bdd9ab0c
                 ].map((section, index) => (
                     <div
                         key={index}
