--- conflicted
+++ resolved
@@ -13,29 +13,6 @@
     const containerSize = 350;
     const svgDivSize = containerSize / 2;
     const svgSize = 215;
-
-    const riskLabels = [
-        {
-            text: t("bridge"),
-            className:
-                "left-[10px] top-[155px] -rotate-45 origin-top-left text-left",
-        },
-        {
-            text: t("data-availability"),
-            className:
-                "left-[51%] translate-x-[-50%] top-[-8px] origin-top-left text-center w-[80px]",
-        },
-        {
-            text: t("operators"),
-            className:
-                "right-[10px] top-[155px] rotate-45 origin-top-right text-right",
-        },
-        {
-            text: t("settlement-assurance"),
-            className:
-                "left-[51%] translate-x-[-50%] top-[355px] origin-top-left text-center w-[80px]",
-        },
-    ];
 
     const renderDiamond = (
         riskFactor: string,
@@ -107,32 +84,29 @@
 
     const containerClassName = `lg:w-[${containerSize}px] h-[${containerSize}px] lg:h-full flex justify-center items-center relative ml-0 z-30 cursor-pointer`;
 
-<<<<<<< HEAD
-=======
     const riskLabels = [
         {
-            text: "BRIDGE",
+            text: t("bridge"),
             className:
                 "left-[10px] top-[155px] -rotate-45 origin-top-left text-left",
         },
         {
-            text: "DATA AVAILABILITY",
+            text: t("data-availability"),
             className:
                 "left-[51%] translate-x-[-50%] top-[-8px] origin-top-left text-center w-[80px]",
         },
         {
-            text: "OPERATORS",
+            text: t("operators"),
             className:
                 "right-[10px] top-[155px] rotate-45 origin-top-right text-right",
         },
         {
-            text: "FINALITY ASSURANCE",
+            text: t("settlement-assurance"),
             className:
                 "left-[51%] translate-x-[-50%] top-[355px] origin-top-left text-center w-[80px]",
         },
     ];
 
->>>>>>> 33c81c5a
     const diamondPositions = [
         { top: svgDivSize * 0.5, left: svgDivSize * 0.0, Icon: RiskIconBridge },
         { top: svgDivSize * 0.0, left: svgDivSize * 0.5, Icon: RiskIconDA },
