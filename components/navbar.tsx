--- conflicted
+++ resolved
@@ -175,17 +175,12 @@
                                         onClick={closeSubmenu}
                                     >
                                         <div className="text-zinc-800 text-base font-medium leading-normal">
-<<<<<<< HEAD
-                                            {t("federations")}
-                                        </div>
-                                        <div className="self-stretch text-slate-500 text-sm font-normal leading-tight">
-                                            {t("federations-overview")}
-=======
-                                            Staking
-                                        </div>
-                                        <div className="self-stretch text-slate-500 text-sm font-normal leading-tight">
-                                            Overview and risk analysis of
-                                            staking mechanisms.
+                                            {t("staking")}
+                                        </div>
+                                        <div className="self-stretch text-slate-500 text-sm font-normal leading-tight">
+                                            {t(
+                                                "overview-and-risk-analysis-of-staking-mechanisms",
+                                            )}
                                         </div>
                                     </Link>
                                 </div>
@@ -195,12 +190,12 @@
                                         onClick={closeSubmenu}
                                     >
                                         <div className="text-zinc-800 text-base font-medium leading-normal">
-                                            Bridges
-                                        </div>
-                                        <div className="self-stretch text-slate-500 text-sm font-normal leading-tight">
-                                            Overview and risk analysis of
-                                            bitcoin bridges.
->>>>>>> 71790bc8
+                                            {t("bridges")}
+                                        </div>
+                                        <div className="self-stretch text-slate-500 text-sm font-normal leading-tight">
+                                            {t(
+                                                "overview-and-risk-analysis-of-bitcoin-bridges",
+                                            )}
                                         </div>
                                     </Link>
                                 </div>
